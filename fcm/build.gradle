apply plugin: "com.android.library"
<<<<<<< HEAD
apply plugin: "io.freefair.android-javadoc-jar"
apply plugin: "io.freefair.android-sources-jar"
=======
apply plugin: 'maven-publish'
>>>>>>> ff609a4e

android {
    compileSdkVersion rootProject.ext.compileSdkVersion

    defaultConfig {
        minSdkVersion rootProject.ext.minSdkVersion
        targetSdkVersion rootProject.ext.targetSdkVersion
        versionCode 1
        versionName "1.0"
    }

    packagingOptions {
        exclude "**/BuildConfig.class"
    }

    lintOptions {
        abortOnError false
    }

    buildTypes {
        release {
            minifyEnabled false
            proguardFiles getDefaultProguardFile("proguard-android.txt"), "proguard-rules.pro"
            testCoverageEnabled = false
        }
        debug {
            testCoverageEnabled = true
        }
    }

    compileOptions {
        sourceCompatibility JavaVersion.VERSION_1_8
        targetCompatibility JavaVersion.VERSION_1_8
    }

}

dependencies {
    api "com.google.firebase:firebase-messaging:22.0.0"
    implementation project(":parse")
<<<<<<< HEAD
=======
}

//apply from: "https://raw.githubusercontent.com/Commit451/gradle-android-javadocs/1.1.0/gradle-android-javadocs.gradle"

afterEvaluate {
    publishing {
        publications {
            // Creates a Maven publication called “debug”.
            debug(MavenPublication) {
                // Applies the component for the debug build variant.
                from components.release
            }
        }
    }
>>>>>>> ff609a4e
}<|MERGE_RESOLUTION|>--- conflicted
+++ resolved
@@ -1,10 +1,7 @@
 apply plugin: "com.android.library"
-<<<<<<< HEAD
 apply plugin: "io.freefair.android-javadoc-jar"
 apply plugin: "io.freefair.android-sources-jar"
-=======
 apply plugin: 'maven-publish'
->>>>>>> ff609a4e
 
 android {
     compileSdkVersion rootProject.ext.compileSdkVersion
@@ -45,11 +42,7 @@
 dependencies {
     api "com.google.firebase:firebase-messaging:22.0.0"
     implementation project(":parse")
-<<<<<<< HEAD
-=======
 }
-
-//apply from: "https://raw.githubusercontent.com/Commit451/gradle-android-javadocs/1.1.0/gradle-android-javadocs.gradle"
 
 afterEvaluate {
     publishing {
@@ -61,5 +54,4 @@
             }
         }
     }
->>>>>>> ff609a4e
 }