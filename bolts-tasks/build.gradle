// Copyright (c) Facebook, Inc. and its affiliates.
//
// This source code is licensed under the MIT license found in the/
// LICENSE file in the root directory of this source tree.

apply plugin: 'java-library'
apply plugin: 'maven-publish'

dependencies {
    compileOnly 'com.google.android:android:4.1.1.4'
    testImplementation 'junit:junit:4.13.2'
}

javadoc.options.addStringOption('Xdoclint:none', '-quiet')

task sourcesJar(type: Jar) {
    archiveClassifier.set("sources")
    from sourceSets.main.allJava
}

<<<<<<< HEAD
task javadocJar(type: Jar, dependsOn: javadoc) {
    classifier = 'javadoc'
=======
task javadocJar (type: Jar, dependsOn: javadoc) {
    archiveClassifier.set("javadoc")
>>>>>>> ff609a4e
    from javadoc.destinationDir
}

artifacts {
    archives sourcesJar
    archives javadocJar
}

//endregion

//region Code Coverage

//apply plugin: 'jacoco'
//
//jacoco {
//    toolVersion = '0.8.7'
//}
//
//jacocoTestReport {
//    group = "Reporting"
//    description = "Generate Jacoco coverage reports after running tests."
//    reports {
//        xml.enabled true
//        html.enabled true
//    }
//}

<<<<<<< HEAD
jacocoTestReport {
    group = "Reporting"
    description = "Generate Jacoco coverage reports after running tests."
    reports {
        xml.enabled true
        html.enabled true
    }
}

//endregion

java {
    sourceCompatibility = JavaVersion.VERSION_1_8
    targetCompatibility = JavaVersion.VERSION_1_8
=======
//endregion

java {
    sourceCompatibility = JavaVersion.VERSION_1_8
    targetCompatibility = JavaVersion.VERSION_1_8
}

afterEvaluate {
    publishing {
        publications {
            // Creates a Maven publication called "moralisPublication".
            moralisPublication(MavenPublication) {
                from components.java
            }
        }
    }
>>>>>>> ff609a4e
}<|MERGE_RESOLUTION|>--- conflicted
+++ resolved
@@ -18,13 +18,8 @@
     from sourceSets.main.allJava
 }
 
-<<<<<<< HEAD
-task javadocJar(type: Jar, dependsOn: javadoc) {
-    classifier = 'javadoc'
-=======
 task javadocJar (type: Jar, dependsOn: javadoc) {
     archiveClassifier.set("javadoc")
->>>>>>> ff609a4e
     from javadoc.destinationDir
 }
 
@@ -37,22 +32,8 @@
 
 //region Code Coverage
 
-//apply plugin: 'jacoco'
-//
-//jacoco {
-//    toolVersion = '0.8.7'
-//}
-//
-//jacocoTestReport {
-//    group = "Reporting"
-//    description = "Generate Jacoco coverage reports after running tests."
-//    reports {
-//        xml.enabled true
-//        html.enabled true
-//    }
-//}
+apply plugin: 'jacoco'
 
-<<<<<<< HEAD
 jacocoTestReport {
     group = "Reporting"
     description = "Generate Jacoco coverage reports after running tests."
@@ -62,12 +43,6 @@
     }
 }
 
-//endregion
-
-java {
-    sourceCompatibility = JavaVersion.VERSION_1_8
-    targetCompatibility = JavaVersion.VERSION_1_8
-=======
 //endregion
 
 java {
@@ -84,5 +59,4 @@
             }
         }
     }
->>>>>>> ff609a4e
 }