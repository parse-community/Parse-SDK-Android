--- conflicted
+++ resolved
@@ -1,11 +1,8 @@
 apply plugin: "com.android.library"
 apply plugin: "kotlin-android"
-<<<<<<< HEAD
 apply plugin: "io.freefair.android-javadoc-jar"
 apply plugin: "io.freefair.android-sources-jar"
-=======
 apply plugin: 'maven-publish'
->>>>>>> ff609a4e
 
 android {
     compileSdkVersion rootProject.ext.compileSdkVersion
@@ -51,18 +48,11 @@
 }
 
 dependencies {
-<<<<<<< HEAD
     api "org.jetbrains.kotlin:kotlin-stdlib-jdk8:$kotlin_version"
     api "org.jetbrains.kotlinx:kotlinx-coroutines-core:$coroutinesVersion"
     api "org.jetbrains.kotlinx:kotlinx-coroutines-android:$coroutinesVersion"
     implementation project(":parse")
-=======
-    api "org.jetbrains.kotlinx:kotlinx-coroutines-core:$coroutinesVersion"
-    api "org.jetbrains.kotlinx:kotlinx-coroutines-android:$coroutinesVersion"
-    implementation project(":parse")
 }
-
-//apply from: "https://raw.githubusercontent.com/Commit451/gradle-android-javadocs/1.1.0/gradle-android-javadocs.gradle"
 
 afterEvaluate {
     publishing {
@@ -74,5 +64,4 @@
             }
         }
     }
->>>>>>> ff609a4e
 }