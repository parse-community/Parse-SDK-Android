buildscript {
<<<<<<< HEAD
    ext.kotlin_version = "1.5.31"
    ext.jacocoVersion = '0.8.7'
=======
    ext.kotlin_version = '1.5.31'
>>>>>>> ff609a4e
    repositories {
        google()
        mavenCentral()
    }
    dependencies {
<<<<<<< HEAD
        classpath "com.android.tools.build:gradle:4.2.2"
        classpath "org.kt3k.gradle.plugin:coveralls-gradle-plugin:2.8.3"
        classpath "com.github.dcendents:android-maven-gradle-plugin:2.1"
        classpath "org.jetbrains.kotlin:kotlin-gradle-plugin:$kotlin_version"
        classpath "org.jacoco:org.jacoco.core:$jacocoVersion"
        classpath "com.dicedmelon.gradle:jacoco-android:0.1.5"
        classpath "io.freefair.gradle:android-gradle-plugins:4.2.0-m1"
=======
        classpath "com.android.tools.build:gradle:7.0.2"
        classpath "org.jetbrains.kotlin:kotlin-gradle-plugin:$kotlin_version"
        //classpath "gradle.plugin.org.kt3k.gradle.plugin:coveralls-gradle-plugin:2.12.0"
>>>>>>> ff609a4e
    }
}

plugins {
<<<<<<< HEAD
    id "com.github.ben-manes.versions" version "0.28.0"
}

allprojects {
    repositories {
        google()
        mavenCentral()
    }
=======
    id "com.github.ben-manes.versions" version "0.39.0"
>>>>>>> ff609a4e
}

task clean(type: Delete) {
    delete rootProject.buildDir
}

ext {
<<<<<<< HEAD
    compileSdkVersion = 30

    minSdkVersion = 16
    targetSdkVersion = 30
=======
    compileSdkVersion = 31
    minSdkVersion = 21
    targetSdkVersion = 31
>>>>>>> ff609a4e
}<|MERGE_RESOLUTION|>--- conflicted
+++ resolved
@@ -1,44 +1,22 @@
 buildscript {
-<<<<<<< HEAD
     ext.kotlin_version = "1.5.31"
     ext.jacocoVersion = '0.8.7'
-=======
-    ext.kotlin_version = '1.5.31'
->>>>>>> ff609a4e
     repositories {
         google()
         mavenCentral()
     }
     dependencies {
-<<<<<<< HEAD
-        classpath "com.android.tools.build:gradle:4.2.2"
-        classpath "org.kt3k.gradle.plugin:coveralls-gradle-plugin:2.8.3"
-        classpath "com.github.dcendents:android-maven-gradle-plugin:2.1"
+        classpath "com.android.tools.build:gradle:7.0.3"
         classpath "org.jetbrains.kotlin:kotlin-gradle-plugin:$kotlin_version"
+        classpath "gradle.plugin.org.kt3k.gradle.plugin:coveralls-gradle-plugin:2.12.0"
         classpath "org.jacoco:org.jacoco.core:$jacocoVersion"
         classpath "com.dicedmelon.gradle:jacoco-android:0.1.5"
         classpath "io.freefair.gradle:android-gradle-plugins:4.2.0-m1"
-=======
-        classpath "com.android.tools.build:gradle:7.0.2"
-        classpath "org.jetbrains.kotlin:kotlin-gradle-plugin:$kotlin_version"
-        //classpath "gradle.plugin.org.kt3k.gradle.plugin:coveralls-gradle-plugin:2.12.0"
->>>>>>> ff609a4e
     }
 }
 
 plugins {
-<<<<<<< HEAD
-    id "com.github.ben-manes.versions" version "0.28.0"
-}
-
-allprojects {
-    repositories {
-        google()
-        mavenCentral()
-    }
-=======
     id "com.github.ben-manes.versions" version "0.39.0"
->>>>>>> ff609a4e
 }
 
 task clean(type: Delete) {
@@ -46,14 +24,7 @@
 }
 
 ext {
-<<<<<<< HEAD
-    compileSdkVersion = 30
-
-    minSdkVersion = 16
-    targetSdkVersion = 30
-=======
     compileSdkVersion = 31
     minSdkVersion = 21
     targetSdkVersion = 31
->>>>>>> ff609a4e
 }