buildscript {
<<<<<<< HEAD
    ext.kotlin_version = "1.9.20"
    ext.jacocoVersion = '0.8.12'
    ext.spotlessVersion = '6.25.0'
=======
    ext.kotlin_version = "1.7.10"
    ext.jacocoVersion = '0.8.12'
>>>>>>> 14544601
    repositories {
        google()
        mavenCentral()
    }
    dependencies {
        classpath 'com.android.tools.build:gradle:8.5.2'
        classpath "org.jetbrains.kotlin:kotlin-gradle-plugin:$kotlin_version"
        classpath "io.freefair.gradle:android-gradle-plugins:7.2.0-m1"
        classpath "com.diffplug.spotless:spotless-plugin-gradle:$spotlessVersion"
    }
}

plugins {
    id "com.github.ben-manes.versions" version "0.28.0"
    id "com.diffplug.spotless" version "$spotlessVersion"
}

allprojects {
    repositories {
        google()
        mavenCentral()
    }

    apply plugin: "com.diffplug.spotless"

    spotless {
        java {
            target '**/*.java'
            googleJavaFormat().aosp()
            removeUnusedImports()
            trimTrailingWhitespace()
            indentWithSpaces()
            endWithNewline()
        }
        kotlin {
            target '**/*.kt'
            ktlint()
            trimTrailingWhitespace()
            indentWithSpaces()
            endWithNewline()
        }
        format 'misc', {
            target '**/*.gradle', '**/*.md', '**/.gitignore'
            indentWithSpaces()
            trimTrailingWhitespace()
            endWithNewline()
        }

        format 'xml', {
            target '**/*.xml'
            indentWithSpaces()
            trimTrailingWhitespace()
            endWithNewline()
        }
    }
}

ext {
    compileSdkVersion = 31

    minSdkVersion = 21
    targetSdkVersion = 31

    mockitoCoreVersion = '4.6.1'
    junitVersion = "4.13.2"
    jupiterVersion = "5.6.0"
    robolectricVersion = "4.7"
}<|MERGE_RESOLUTION|>--- conflicted
+++ resolved
@@ -1,12 +1,8 @@
 buildscript {
-<<<<<<< HEAD
     ext.kotlin_version = "1.9.20"
     ext.jacocoVersion = '0.8.12'
     ext.spotlessVersion = '6.25.0'
-=======
-    ext.kotlin_version = "1.7.10"
-    ext.jacocoVersion = '0.8.12'
->>>>>>> 14544601
+
     repositories {
         google()
         mavenCentral()
