--- conflicted
+++ resolved
@@ -8,25 +8,16 @@
  */
 package com.parse;
 
-<<<<<<< HEAD
 import org.json.JSONArray;
 import org.json.JSONException;
 import org.json.JSONObject;
 
 import java.util.HashSet;
-=======
->>>>>>> fd20702f
 import java.util.IdentityHashMap;
 import java.util.Iterator;
 import java.util.List;
 import java.util.Map;
-<<<<<<< HEAD
 import java.util.Set;
-=======
-import org.json.JSONArray;
-import org.json.JSONException;
-import org.json.JSONObject;
->>>>>>> fd20702f
 
 /**
  * Subclass ParseTraverser to make an function to be run recursively on every object pointed to on
