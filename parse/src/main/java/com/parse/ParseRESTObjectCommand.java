/*
 * Copyright (c) 2015-present, Parse, LLC.
 * All rights reserved.
 *
 * This source code is licensed under the BSD-style license found in the
 * LICENSE file in the root directory of this source tree. An additional grant
 * of patent rights can be found in the PATENTS file in the same directory.
 */
package com.parse;

import android.net.Uri;
import com.parse.http.ParseHttpRequest;
import org.json.JSONObject;

class ParseRESTObjectCommand extends ParseRESTCommand {

    public ParseRESTObjectCommand(
            String httpPath,
            ParseHttpRequest.Method httpMethod,
            JSONObject parameters,
            String sessionToken) {
        super(httpPath, httpMethod, parameters, sessionToken);
    }

    public static ParseRESTObjectCommand getObjectCommand(
            String objectId, String className, String sessionToken) {
        String httpPath =
                String.format("classes/%s/%s", Uri.encode(className), Uri.encode(objectId));
        return new ParseRESTObjectCommand(
                httpPath, ParseHttpRequest.Method.GET, null, sessionToken);
    }

    public static ParseRESTObjectCommand saveObjectCommand(
            ParseObject.State state, JSONObject operations, String sessionToken) {
        if (state.objectId() == null) {
            return ParseRESTObjectCommand.createObjectCommand(
                    state.className(), operations, sessionToken);
        } else {
<<<<<<< HEAD
            if (Parse.isAllowCustomObjectId()) {
                if (state.createdAt() == -1) {
                    return ParseRESTObjectCommand.createObjectCommand(
                            state.className(),
                            operations,
                            sessionToken);
                } else {
                    return ParseRESTObjectCommand.updateObjectCommand(
                            state.objectId(),
                            state.className(),
                            operations,
                            sessionToken);
                }
            } else {
                return ParseRESTObjectCommand.updateObjectCommand(
                        state.objectId(),
                        state.className(),
                        operations,
                        sessionToken);
            }
=======
            return ParseRESTObjectCommand.updateObjectCommand(
                    state.objectId(), state.className(), operations, sessionToken);
>>>>>>> 64bcb3b0
        }
    }

    private static ParseRESTObjectCommand createObjectCommand(
            String className, JSONObject changes, String sessionToken) {
        String httpPath = String.format("classes/%s", Uri.encode(className));
        return new ParseRESTObjectCommand(
                httpPath, ParseHttpRequest.Method.POST, changes, sessionToken);
    }

    private static ParseRESTObjectCommand updateObjectCommand(
            String objectId, String className, JSONObject changes, String sessionToken) {
        String httpPath =
                String.format("classes/%s/%s", Uri.encode(className), Uri.encode(objectId));
        return new ParseRESTObjectCommand(
                httpPath, ParseHttpRequest.Method.PUT, changes, sessionToken);
    }

    public static ParseRESTObjectCommand deleteObjectCommand(
            ParseObject.State state, String sessionToken) {
        String httpPath = String.format("classes/%s", Uri.encode(state.className()));
        String objectId = state.objectId();
        if (objectId != null) {
            httpPath += String.format("/%s", Uri.encode(objectId));
        }
        return new ParseRESTObjectCommand(
                httpPath, ParseHttpRequest.Method.DELETE, null, sessionToken);
    }
}<|MERGE_RESOLUTION|>--- conflicted
+++ resolved
@@ -36,7 +36,6 @@
             return ParseRESTObjectCommand.createObjectCommand(
                     state.className(), operations, sessionToken);
         } else {
-<<<<<<< HEAD
             if (Parse.isAllowCustomObjectId()) {
                 if (state.createdAt() == -1) {
                     return ParseRESTObjectCommand.createObjectCommand(
@@ -57,10 +56,6 @@
                         operations,
                         sessionToken);
             }
-=======
-            return ParseRESTObjectCommand.updateObjectCommand(
-                    state.objectId(), state.className(), operations, sessionToken);
->>>>>>> 64bcb3b0
         }
     }
 
