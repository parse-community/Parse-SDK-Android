/*
 * Copyright (c) 2015-present, Parse, LLC.
 * All rights reserved.
 *
 * This source code is licensed under the BSD-style license found in the
 * LICENSE file in the root directory of this source tree. An additional grant
 * of patent rights can be found in the PATENTS file in the same directory.
 */
package com.parse;

import static org.junit.Assert.assertEquals;
import static org.junit.Assert.assertNull;
import static org.junit.Assert.assertTrue;

import org.junit.Test;
import org.junit.runner.RunWith;
import org.robolectric.RobolectricTestRunner;

@RunWith(RobolectricTestRunner.class)
public class ParseClientConfigurationTest {

    @Test
    public void testBuilder() {
        Parse.Configuration.Builder builder = new Parse.Configuration.Builder(null);
        builder.applicationId("foo");
        builder.clientKey("bar");
        builder.enableLocalDataStore();
        builder.allowCustomObjectId();
        Parse.Configuration configuration = builder.build();

        assertNull(configuration.context);
        assertEquals(configuration.applicationId, "foo");
        assertEquals(configuration.clientKey, "bar");
<<<<<<< HEAD
        assertEquals(configuration.localDataStoreEnabled, true);
        assertEquals(configuration.allowCustomObjectId, true);
=======
        assertTrue(configuration.localDataStoreEnabled);
>>>>>>> dd9a9e64
    }

    @Test
    public void testBuilderServerURL() {
        Parse.Configuration.Builder builder = new Parse.Configuration.Builder(null);
        builder.server("http://myserver.com/parse/");
        Parse.Configuration configuration = builder.build();
        assertEquals(configuration.server, "http://myserver.com/parse/");
    }

    @Test
    public void testBuilderServerMissingSlashURL() {
        Parse.Configuration.Builder builder = new Parse.Configuration.Builder(null);
        builder.server("http://myserver.com/missingslash");
        Parse.Configuration configuration = builder.build();
        assertEquals(configuration.server, "http://myserver.com/missingslash/");
    }
}<|MERGE_RESOLUTION|>--- conflicted
+++ resolved
@@ -31,12 +31,8 @@
         assertNull(configuration.context);
         assertEquals(configuration.applicationId, "foo");
         assertEquals(configuration.clientKey, "bar");
-<<<<<<< HEAD
-        assertEquals(configuration.localDataStoreEnabled, true);
+        assertTrue(configuration.localDataStoreEnabled);
         assertEquals(configuration.allowCustomObjectId, true);
-=======
-        assertTrue(configuration.localDataStoreEnabled);
->>>>>>> dd9a9e64
     }
 
     @Test
