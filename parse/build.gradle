--- conflicted
+++ resolved
@@ -89,8 +89,8 @@
 }
 
 //endregion
+//region Testing
 
-<<<<<<< HEAD
 tasks.withType(JacocoReport).configureEach {
     jacoco.toolVersion = rootProject.ext.jacocoVersion
     reports {
@@ -103,33 +103,5 @@
 tasks.withType(Test).configureEach {
     useJUnitPlatform()
 }
-=======
-//region Code Coverage
 
-apply plugin: "com.dicedmelon.gradle.jacoco-android"
-
-jacoco {
-    toolVersion = "0.8.12"
-}
-
-tasks.withType(Test) {
-    jacoco.includeNoLocationClasses = true
-    jacoco.excludes = ['jdk.internal.*']
-    testLogging {
-        events "SKIPPED", "FAILED"
-        showStandardStreams true
-        showExceptions true
-        showCauses true
-        showStackTraces true
-        exceptionFormat "full"
-    }
-}
-
-jacocoAndroidUnitTestReport {
-    csv.enabled false
-    html.enabled true
-    xml.enabled true
-}
-
-//endregion
->>>>>>> 14544601
+//endregion