--- conflicted
+++ resolved
@@ -1,12 +1,7 @@
 apply plugin: "com.android.library"
-<<<<<<< HEAD
 apply plugin: "io.freefair.android-javadoc-jar"
 apply plugin: "io.freefair.android-sources-jar"
-=======
-apply plugin: 'kotlin-android'
-//apply plugin: "com.github.kt3k.coveralls"
 apply plugin: 'maven-publish'
->>>>>>> ff609a4e
 
 android {
     compileSdkVersion rootProject.ext.compileSdkVersion
@@ -54,29 +49,19 @@
 
 dependencies {
     api "androidx.annotation:annotation:1.2.0"
-<<<<<<< HEAD
     api "androidx.core:core:1.6.0"
     api "com.squareup.okhttp3:okhttp:$okhttpVersion"
     api project(':bolts-tasks')
 
     testImplementation 'junit:junit:4.13.2'
-    testImplementation "org.robolectric:robolectric:4.6"
-=======
-    api "androidx.core:core-ktx:1.6.0"
-    api "com.squareup.okhttp3:okhttp:$okhttpVersion"
-    api project(':bolts-tasks')
-
-    testImplementation "org.robolectric:robolectric:4.2.1"
->>>>>>> ff609a4e
+    testImplementation "org.robolectric:robolectric:4.6.1"
     testImplementation "org.skyscreamer:jsonassert:1.5.0"
     testImplementation "org.mockito:mockito-core:3.9.0"
     testImplementation "com.squareup.okhttp3:mockwebserver:$okhttpVersion"
-    implementation "androidx.core:core-ktx:1.6.0"
 }
 
 //region Code Coverage
 
-<<<<<<< HEAD
 apply plugin: "com.dicedmelon.gradle.jacoco-android"
 
 jacoco {
@@ -90,39 +75,6 @@
         events "passed", "skipped", "failed", "standardOut", "standardError"
     }
 }
-=======
-//apply plugin: "jacoco"
-//
-//jacoco {
-//    toolVersion "0.8.7"
-//}
-//
-//task jacocoTestReport(type: JacocoReport, dependsOn: "testDebugUnitTest") {
-//    group = "Reporting"
-//    description = "Generate Jacoco coverage reports"
-//
-//    classDirectories.from = fileTree(
-//            dir: "${buildDir}/intermediates/classes/debug",
-//            excludes: ['**/R.class',
-//                       '**/R$*.class',
-//                       '**/*$ViewInjector*.*',
-//                       '**/BuildConfig.*',
-//                       '**/Manifest*.*']
-//    )
-//
-//    sourceDirectories.from = files("${buildDir.parent}/src/main/java")
-//    additionalSourceDirs.from = files([
-//            "${buildDir}/generated/source/buildConfig/debug",
-//            "${buildDir}/generated/source/r/debug"
-//    ])
-//    executionData.from = files("${buildDir}/jacoco/testDebugUnitTest.exec")
-//
-//    reports {
-//        xml.enabled = true
-//        html.enabled = true
-//    }
-//}
->>>>>>> ff609a4e
 
 jacocoAndroidUnitTestReport {
     csv.enabled false
@@ -134,18 +86,11 @@
 
 //region Coveralls
 
-<<<<<<< HEAD
 apply plugin: "com.github.kt3k.coveralls"
-=======
-//coveralls.jacocoReportPath = "${buildDir}/reports/jacoco/jacocoTestReport/jacocoTestReport.xml"
->>>>>>> ff609a4e
 
 coveralls.jacocoReportPath = "${buildDir}/jacoco/jacoco.xml"
 
-<<<<<<< HEAD
 //endregion
-=======
-//apply from: "https://raw.githubusercontent.com/Commit451/gradle-android-javadocs/1.1.0/gradle-android-javadocs.gradle"
 
 afterEvaluate {
     publishing {
@@ -158,4 +103,3 @@
         }
     }
 }
->>>>>>> ff609a4e
