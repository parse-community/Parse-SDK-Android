--- conflicted
+++ resolved
@@ -1,10 +1,7 @@
 apply plugin: "com.android.library"
-<<<<<<< HEAD
 apply plugin: "io.freefair.android-javadoc-jar"
 apply plugin: "io.freefair.android-sources-jar"
-=======
 apply plugin: 'maven-publish'
->>>>>>> ff609a4e
 
 android {
     compileSdkVersion rootProject.ext.compileSdkVersion
@@ -24,11 +21,6 @@
         abortOnError false
     }
 
-<<<<<<< HEAD
-    compileOptions {
-        sourceCompatibility JavaVersion.VERSION_1_8
-        targetCompatibility JavaVersion.VERSION_1_8
-=======
     buildTypes {
         debug {
             testCoverageEnabled = true
@@ -36,30 +28,23 @@
         release {
             testCoverageEnabled = false
         }
->>>>>>> ff609a4e
+    }
+
+    compileOptions {
+        sourceCompatibility JavaVersion.VERSION_1_8
+        targetCompatibility JavaVersion.VERSION_1_8
     }
 }
 
 dependencies {
     api "androidx.appcompat:appcompat:1.3.1"
-<<<<<<< HEAD
-    api "oauth.signpost:signpost-core:1.2.1.2"
-=======
     api "oauth.signpost:signpost-core:2.1.1"
->>>>>>> ff609a4e
     api "se.akerfeldt:okhttp-signpost:1.1.0"
     implementation project(":parse")
 
     testImplementation "junit:junit:4.13.2"
-<<<<<<< HEAD
     testImplementation "org.mockito:mockito-core:3.9.0"
-=======
-    testImplementation "org.mockito:mockito-core:1.10.19"
 }
-
-// This lib is as per Github repository: "Abandoned. This is now supported by the android build plugin:"
-// TODO: extract still needed parts from linked code to here.
-//apply from: "https://raw.githubusercontent.com/Commit451/gradle-android-javadocs/1.1.0/gradle-android-javadocs.gradle"
 
 afterEvaluate {
     publishing {
@@ -71,5 +56,4 @@
             }
         }
     }
->>>>>>> ff609a4e
 }