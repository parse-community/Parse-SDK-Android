apply plugin: "com.android.library"
apply plugin: "maven-publish"
apply plugin: "io.freefair.android-javadoc-jar"
apply plugin: "io.freefair.android-sources-jar"

android {
    compileSdkVersion rootProject.ext.compileSdkVersion

    defaultConfig {
        minSdkVersion rootProject.ext.minSdkVersion
        targetSdkVersion rootProject.ext.targetSdkVersion
    }

    lintOptions {
        abortOnError false
    }

    buildTypes {
        debug {
            testCoverageEnabled = true
<<<<<<< HEAD
        }
        release {
            testCoverageEnabled = false
        }
    }

    // Could actually be removed since implicitly declared with Gradle 7
=======
            buildConfigField("String","PARSE_VERSION","\"${version}\"")
        }
        release {
            minifyEnabled false
            testCoverageEnabled = false
            proguardFiles getDefaultProguardFile("proguard-android.txt"), "proguard-rules.pro"
            buildConfigField("String","PARSE_VERSION","\"${version}\"")
        }
    }

>>>>>>> f4fa0708
    compileOptions {
        sourceCompatibility JavaVersion.VERSION_1_8
        targetCompatibility JavaVersion.VERSION_1_8
    }
}

dependencies {
    api "androidx.appcompat:appcompat:1.3.1"
    api "oauth.signpost:signpost-core:2.1.1"
    api "se.akerfeldt:okhttp-signpost:1.1.0"
    implementation project(":parse")

    testImplementation "junit:junit:4.13.2"
    testImplementation "org.mockito:mockito-core:3.9.0"
}

afterEvaluate {
    publishing {
        publications {
            release(MavenPublication) {
                from components.release
            }
        }
    }
}<|MERGE_RESOLUTION|>--- conflicted
+++ resolved
@@ -18,15 +18,6 @@
     buildTypes {
         debug {
             testCoverageEnabled = true
-<<<<<<< HEAD
-        }
-        release {
-            testCoverageEnabled = false
-        }
-    }
-
-    // Could actually be removed since implicitly declared with Gradle 7
-=======
             buildConfigField("String","PARSE_VERSION","\"${version}\"")
         }
         release {
@@ -37,7 +28,7 @@
         }
     }
 
->>>>>>> f4fa0708
+    // Could actually be removed since implicitly declared with Gradle 7
     compileOptions {
         sourceCompatibility JavaVersion.VERSION_1_8
         targetCompatibility JavaVersion.VERSION_1_8
