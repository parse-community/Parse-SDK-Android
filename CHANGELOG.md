<<<<<<< HEAD
## Changelog

### master
> __BREAKING CHANGES__
>
> - Removed the `gcm` module since GCM is no longer supported by Google (#1091)

### 1.26.0
- fix TypeCastException when unlinking google account (#1076)
- feature: KTX property delegation custom labels (#1066)
- feature: Coroutine Task Wrapper (#1064)
- Rename functions that cause shadow members (#1054)

### 1.25.0
=======
# Changelog

# master

# 2.0.0-alpha.1

### BREAKING CHANGES
- Required minimum SDK version is 16

### Feature
- Update all dependencies and modernize the source base (Asen Lekov) [#1095](https://github.com/parse-community/Parse-SDK-Android/pull/1095)
- Upgrade Facebook Login SDK to 8.2.0 (Somye Mahajan) [#1105](https://github.com/parse-community/Parse-SDK-Android/pull/1105)

### Internal Changes
  - SDK targets the latest Android version API 30
  - Update the codebase to advantage of Java 8 syntax
  - Update Kotlin and Coroutines version to `1.5.31`
  - Update project from Android Studio `3.6` to `4.2`
  - Update Gradle version from `5.6.4` to `6.8.3`
  - Update Robolectric from `3.8` to `4.6` and adjust all tests
  - Update Play services
    - Google Play services auth from `18.0.0` to `19.2.0`
    - Google Cloud Messaging from `12.0.1` to `17.0.0`
    - Firebase Messaging from `20.1.5` to `22.0.0`
  - Update jacoco and fixed reporting of test coverage
  - Migrate deprecated dependency repository from `jcenter()` to `mavenCentral()`

### CI
- Migrate from Travis CI to GitHub Actions (Asen Lekov) [#1095](https://github.com/parse-community/Parse-SDK-Android/pull/1095)

# 1.26.0
- fix TypeCastException when unlinking google account [#1076](https://github.com/parse-community/Parse-SDK-Android/pull/1076)
- feature: KTX property delegation custom labels [#1066](https://github.com/parse-community/Parse-SDK-Android/pull/1066)
- feature: Coroutine Task Wrapper [#1064](https://github.com/parse-community/Parse-SDK-Android/pull/1064)
- Rename functions that cause shadow members [#1054](https://github.com/parse-community/Parse-SDK-Android/pull/1054)

# 1.25.0
>>>>>>> 7106bdbd
> __BREAKING CHANGES__
>
> - FIX: Corrected the `Installation` property `appVersion` to be the build version instead of the version name. This aligns the property with its equivalent in the Parse iOS SDK. See [#902](https://github.com/parse-community/Parse-SDK-Android/issues/902) for details. Thanks to [Manuel Trezza](https://github.com/mtrezza).
- Added RxJava module to transform `Task`s into RxJava types.

# 1.24.2
- FIX: Fixed naming collission bug due to integration of bolts-tasks module. See [#1028](https://github.com/parse-community/Parse-SDK-Android/issues/1028) for details. Thanks to [Manuel Trezza](https://github.com/mtrezza)

# 1.24.1
> __WARNING__
>
> Avoid using this release as it contains a [naming collission bug](https://github.com/parse-community/Parse-SDK-Android/issues/1028) that has been introduced in release `1.24.0` and fixed in release `1.24.2`. The bug causes the project compliation to fail due to duplicate class names for the `bolts-tasks` module when using the Facebook Android SDK or the Parse Android SDK Facebook module.

- Resolves issue around missing bolts-tasks dependency thanks to @rogerhu (#1025)

# 1.24.0
> __WARNING__
>
> Avoid using this release as it contains a [naming collission bug](https://github.com/parse-community/Parse-SDK-Android/issues/1028) that has been introduced in release `1.24.0` and fixed in release `1.24.2`. The bug causes the project compliation to fail due to duplicate class names for the `bolts-tasks` module when using the Facebook Android SDK or the Parse Android SDK Facebook module.

- Add bolts-task instead of depending on FB's outdated lib (#1018) thanks to @rogerhu
- Add nullability to `ParseCloud` (#1008) thanks to @Jawnnypoo
- Set to unknown name if version name is null (#1014) thanks to @Jawnnypoo
- Fix signup method name (#1017) thanks to @Jawnnypoo

# 1.23.1
- Correction to OkHttp version thanks to @mtrezza

# 1.23.0
- Add Google login/signup support
- Move Facebook and Twitter libraries to be modules within this library
- Update Facebook login to use AndroidX
- Add ability to update the server without having to reinitialize the client thanks to @mtrezza

# 1.22.1
Re-releasing since Jitpack failed. Same as 1.22.0

# 1.22.0
- Expose client destroy
- Enhancement to ParseQuery kt operations

# 1.21.0
- Add coroutines support module
- Fix bug in save user in batch

# 1.20.0
- Fix fetchAllIfNeeded and fetchAllIfNeededInBackground limit #939
- Expose useful constants #930
- ParseQuery extensions #929
- Change to non-deprecated methods for FCM #927. If you are using FCM and updating to 1.20.0, be sure to take a look at the FCM README for the updated steps on usage.

# 1.19.0
- SDK now uses AndroidX and API 28
- Kotlin Delegates
- Fix StackOverflowError when merging ParseObject from JSON #896

# 1.18.5
- Fix for issue #886

# 1.18.4
- Fix issue with returning { "result": null } in cloud function (deserialized as JSONObject instead of null)
- Remove deprecated methods in ParseAnalytics and ParsePush
- Add findAll() method to ParseQuery which iterates and finds all ParseObjects for a query (no limit)

# 1.18.3
- Add ktx module and dependency, which adds some Kotlin extensions for easier Parse SDK usage.

# 1.18.2
- More things made public for LiveQuery support

# 1.18.1
- Make things public for LiveQuery support

# 1.18.0
- Annotate ParseObject with nullability thanks to @kurtisnelson and @Jawnnypoo
- Remove deprecated refresh() method from ParseObject
- Partial string match thanks to @rogerhu
- Fix delete, save eventually, and findAllPinned issues thanks to @dangtz<|MERGE_RESOLUTION|>--- conflicted
+++ resolved
@@ -1,22 +1,9 @@
-<<<<<<< HEAD
-## Changelog
-
-### master
-> __BREAKING CHANGES__
->
-> - Removed the `gcm` module since GCM is no longer supported by Google (#1091)
-
-### 1.26.0
-- fix TypeCastException when unlinking google account (#1076)
-- feature: KTX property delegation custom labels (#1066)
-- feature: Coroutine Task Wrapper (#1064)
-- Rename functions that cause shadow members (#1054)
-
-### 1.25.0
-=======
 # Changelog
 
 # master
+
+### BREAKING CHANGES
+- Remove `gcm` module since GCM is no longer supported by Google (John Carlson) [#1091](https://github.com/parse-community/Parse-SDK-Android/pull/1091)
 
 # 2.0.0-alpha.1
 
@@ -51,7 +38,6 @@
 - Rename functions that cause shadow members [#1054](https://github.com/parse-community/Parse-SDK-Android/pull/1054)
 
 # 1.25.0
->>>>>>> 7106bdbd
 > __BREAKING CHANGES__
 >
 > - FIX: Corrected the `Installation` property `appVersion` to be the build version instead of the version name. This aligns the property with its equivalent in the Parse iOS SDK. See [#902](https://github.com/parse-community/Parse-SDK-Android/issues/902) for details. Thanks to [Manuel Trezza](https://github.com/mtrezza).
