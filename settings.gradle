<<<<<<< HEAD
=======
dependencyResolutionManagement {
    repositoriesMode.set(RepositoriesMode.FAIL_ON_PROJECT_REPOS)
    repositories {
        google()
        mavenCentral()
        maven { url "https://jitpack.io" }
    }
}
>>>>>>> ff609a4e
include ':parse', ':fcm', ':ktx', ':coroutines', 'rxjava', ':google', ':facebook', ':twitter', ':bolts-tasks'
<|MERGE_RESOLUTION|>--- conflicted
+++ resolved
@@ -1,5 +1,3 @@
-<<<<<<< HEAD
-=======
 dependencyResolutionManagement {
     repositoriesMode.set(RepositoriesMode.FAIL_ON_PROJECT_REPOS)
     repositories {
@@ -8,5 +6,12 @@
         maven { url "https://jitpack.io" }
     }
 }
->>>>>>> ff609a4e
-include ':parse', ':fcm', ':ktx', ':coroutines', 'rxjava', ':google', ':facebook', ':twitter', ':bolts-tasks'
+include ':parse',
+        ':fcm',
+        ':ktx',
+        ':coroutines',
+        'rxjava',
+        ':google',
+        ':facebook',
+        ':twitter',
+        ':bolts-tasks'
