/*
 * Copyright (c) 2015-present, Parse, LLC.
 * All rights reserved.
 *
 * This source code is licensed under the BSD-style license found in the
 * LICENSE file in the root directory of this source tree. An additional grant
 * of patent rights can be found in the PATENTS file in the same directory.
 */
package com.parse;

import org.json.JSONException;
import org.json.JSONObject;

import java.util.ArrayList;
import java.util.Collection;
import java.util.Collections;
import java.util.HashMap;
import java.util.HashSet;
import java.util.List;
import java.util.Locale;
import java.util.Map;
import java.util.Set;
import java.util.concurrent.Callable;
import java.util.regex.Pattern;

import bolts.Continuation;
import bolts.Task;
import bolts.TaskCompletionSource;

/**
 * The {@code ParseQuery} class defines a query that is used to fetch {@link ParseObject}s. The most
 * common use case is finding all objects that match a query through the {@link #findInBackground()}
 * method, using a {@link FindCallback}. For example, this sample code fetches all objects of class
 * {@code "MyClass"}. It calls a different function depending on whether the fetch succeeded or not.
 * <p/>
 * <pre>
 * ParseQuery&lt;ParseObject&gt; query = ParseQuery.getQuery("MyClass");
 * query.findInBackground(new FindCallback&lt;ParseObject&gt;() {
 *     public void done(List&lt;ParseObject&gt; objects, ParseException e) {
 *         if (e == null) {
 *             objectsWereRetrievedSuccessfully(objects);
 *         } else {
 *             objectRetrievalFailed();
 *         }
 *     }
 * }
 * </pre>
 * <p/>
 * A {@code ParseQuery} can also be used to retrieve a single object whose id is known, through the
 * {@link #getInBackground(String)} method, using a {@link GetCallback}. For example, this
 * sample code fetches an object of class {@code "MyClass"} and id {@code myId}. It calls
 * a different function depending on whether the fetch succeeded or not.
 * <p/>
 * <pre>
 * ParseQuery&lt;ParseObject&gt; query = ParseQuery.getQuery("MyClass");
 * query.getInBackground(myId, new GetCallback&lt;ParseObject&gt;() {
 *     public void done(ParseObject object, ParseException e) {
 *         if (e == null) {
 *             objectWasRetrievedSuccessfully(object);
 *         } else {
 *             objectRetrievalFailed();
 *         }
 *     }
 * }
 * </pre>
 * <p/>
 * A {@code ParseQuery} can also be used to count the number of objects that match the query without
 * retrieving all of those objects. For example, this sample code counts the number of objects of
 * the class {@code "MyClass"}.
 * <p/>
 * <pre>
 * ParseQuery&lt;ParseObject&gt; query = ParseQuery.getQuery("MyClass");
 * query.countInBackground(new CountCallback() {
 *     public void done(int count, ParseException e) {
 *         if (e == null) {
 *             objectsWereCounted(count);
 *         } else {
 *             objectCountFailed();
 *         }
 *     }
 * }
 * </pre>
 * <p/>
 * Using the callback methods is usually preferred because the network operation will not block the
 * calling thread. However, in some cases it may be easier to use the {@link #find()},
 * {@link #get(String)} or {@link #count()} calls, which do block the calling thread. For example,
 * if your application has already spawned a background task to perform work, that background task
 * could use the blocking calls and avoid the code complexity of callbacks.
 */
public class ParseQuery<T extends ParseObject> {

  private static ParseQueryController getQueryController() {
    return ParseCorePlugins.getInstance().getQueryController();
  }

  private static ParseObjectSubclassingController getSubclassingController() {
    return ParseCorePlugins.getInstance().getSubclassingController();
  }

  /**
   * Constraints for a {@code ParseQuery}'s where clause. A map of field names to constraints. The
   * values can either be actual values to compare with for equality, or instances of
   * {@link KeyConstraints}.
   */
  @SuppressWarnings("serial")
  /* package */ static class QueryConstraints extends HashMap<String, Object> {

    public QueryConstraints() {
      super();
    }

    public QueryConstraints(Map<? extends String, ?> map) {
      super(map);
    }
  }

  /**
   * Constraints for a particular field in a query. If this is used, it's a may where the keys are
   * special operators, such as $greaterThan or $nin. The values are the actual values to compare
   * against.
   */
  @SuppressWarnings("serial")
  /* package */ static class KeyConstraints extends HashMap<String, Object> {
  }

  /**
   * Constraint for a $relatedTo query.
   */
  /* package */ static class RelationConstraint {
    private String key;
    private ParseObject object;

    public RelationConstraint(String key, ParseObject object) {
      if (key == null || object == null) {
        throw new IllegalArgumentException("Arguments must not be null.");
      }
      this.key = key;
      this.object = object;
    }

    public String getKey() {
      return key;
    }

    public ParseObject getObject() {
      return object;
    }

    public ParseRelation<ParseObject> getRelation() {
      return object.getRelation(key);
    }

    /**
     * Encodes the constraint in a format appropriate for including in the query.
     */
    public JSONObject encode(ParseEncoder objectEncoder) {
      JSONObject json = new JSONObject();
      try {
        json.put("key", key);
        json.put("object", objectEncoder.encodeRelatedObject(object));
      } catch (JSONException e) {
        // This can never happen.
        throw new RuntimeException(e);
      }
      return json;
    }
  }

  /**
   * Constructs a query that is the {@code or} of the given queries.
   *
   * @param queries
   *          The list of {@code ParseQuery}s to 'or' together
   * @return A {@code ParseQuery} that is the 'or' of the passed in queries
   */
  public static <T extends ParseObject> ParseQuery<T> or(List<ParseQuery<T>> queries) {
    if (queries.isEmpty()) {
      throw new IllegalArgumentException("Can't take an or of an empty list of queries");
    }

    List<State.Builder<T>> builders = new ArrayList<>();
    for (ParseQuery<T> query : queries) {
      builders.add(query.getBuilder());
    }
    return new ParseQuery<>(State.Builder.or(builders));
  }

  /**
   * Creates a new query for the given {@link ParseObject} subclass type. A default query with no
   * further parameters will retrieve all {@link ParseObject}s of the provided class.
   *
   * @param subclass
   *          The {@link ParseObject} subclass type to retrieve.
   * @return A new {@code ParseQuery}.
   */
  public static <T extends ParseObject> ParseQuery<T> getQuery(Class<T> subclass) {
    return new ParseQuery<>(subclass);
  }

  /**
   * Creates a new query for the given class name. A default query with no further parameters will
   * retrieve all {@link ParseObject}s of the provided class name.
   *
   * @param className
   *          The name of the class to retrieve {@link ParseObject}s for.
   * @return A new {@code ParseQuery}.
   */
  public static <T extends ParseObject> ParseQuery<T> getQuery(String className) {
    return new ParseQuery<>(className);
  }

  /**
   * Constructs a query for {@link ParseUser}s.
   *
   * @deprecated Please use {@link ParseUser#getQuery()} instead.
   */
  @Deprecated
  public static ParseQuery<ParseUser> getUserQuery() {
    return ParseUser.getQuery();
  }

  /**
   * {@code CachePolicy} specifies different caching policies that could be used with
   * {@link ParseQuery}.
   * <p/>
   * This lets you show data when the user's device is offline, or when the app has just started and
   * network requests have not yet had time to complete. Parse takes care of automatically flushing
   * the cache when it takes up too much space.
   * <p/>
   * <strong>Note:</strong> Cache policy can only be set when Local Datastore is not enabled.
   *
   * @see com.parse.ParseQuery
   */
  public enum CachePolicy {
    /**
     * The query does not load from the cache or save results to the cache.
     * <p/>
     * This is the default cache policy.
     */
    IGNORE_CACHE,

    /**
     * The query only loads from the cache, ignoring the network.
     * <p/>
     * If there are no cached results, this causes a {@link ParseException#CACHE_MISS}.
     */
    CACHE_ONLY,

    /**
     * The query does not load from the cache, but it will save results to the cache.
     */
    NETWORK_ONLY,

    /**
     * The query first tries to load from the cache, but if that fails, it loads results from the
     * network.
     * <p/>
     * If there are no cached results, this causes a {@link ParseException#CACHE_MISS}.
     */
    CACHE_ELSE_NETWORK,

    /**
     * The query first tries to load from the network, but if that fails, it loads results from the
     * cache.
     * <p/>
     * If there are no cached results, this causes a {@link ParseException#CACHE_MISS}.
     */
    NETWORK_ELSE_CACHE,

    /**
     * The query first loads from the cache, then loads from the network.
     * The callback will be called twice - first with the cached results, then with the network
     * results. Since it returns two results at different times, this cache policy cannot be used
     * with synchronous or task methods.
     */
    // TODO(grantland): Remove this and come up with a different solution, since it breaks our
    // "callbacks get called at most once" paradigm. (v2)
    CACHE_THEN_NETWORK
  }

  private static void throwIfLDSEnabled() {
    throwIfLDSEnabled(false);
  }

  private static void throwIfLDSDisabled() {
    throwIfLDSEnabled(true);
  }

  private static void throwIfLDSEnabled(boolean enabled) {
    boolean ldsEnabled = Parse.isLocalDatastoreEnabled();
    if (enabled && !ldsEnabled) {
      throw new IllegalStateException("Method requires Local Datastore. " +
          "Please refer to `Parse#enableLocalDatastore(Context)`.");
    }
    if (!enabled && ldsEnabled) {
      throw new IllegalStateException("Unsupported method when Local Datastore is enabled.");
    }
  }

  /* package */ static class State<T extends ParseObject> {

    /* package */ static class Builder<T extends ParseObject> {

      // TODO(grantland): Convert mutable parameter to immutable t6941155
      public static <T extends ParseObject> Builder<T> or(List<Builder<T>> builders) {
        if (builders.isEmpty()) {
          throw new IllegalArgumentException("Can't take an or of an empty list of queries");
        }

        String className = null;
        List<QueryConstraints> constraints = new ArrayList<>();
        for (Builder<T> builder : builders) {
          if (className != null && !builder.className.equals(className)) {
            throw new IllegalArgumentException(
                "All of the queries in an or query must be on the same class ");
          }
          if (builder.limit >= 0) {
            throw new IllegalArgumentException("Cannot have limits in sub queries of an 'OR' query");
          }
          if (builder.skip > 0) {
            throw new IllegalArgumentException("Cannot have skips in sub queries of an 'OR' query");
          }
          if (!builder.order.isEmpty()) {
            throw new IllegalArgumentException("Cannot have an order in sub queries of an 'OR' query");
          }
          if (!builder.includes.isEmpty()) {
            throw new IllegalArgumentException("Cannot have an include in sub queries of an 'OR' query");
          }
          if (builder.selectedKeys != null) {
            throw new IllegalArgumentException(
                "Cannot have an selectKeys in sub queries of an 'OR' query");
          }

          className = builder.className;
          constraints.add(builder.where);
        }

        return new State.Builder<T>(className)
            .whereSatifiesAnyOf(constraints);
      }

      private final String className;
      private final QueryConstraints where = new QueryConstraints();
      private final Set<String> includes = new HashSet<>();
      // This is nullable since we allow unset selectedKeys as well as no selectedKeys
      private Set<String> selectedKeys;
      private int limit = -1; // negative limits mean, do not send a limit
      private int skip = 0; // negative skip means do not send a skip
      private List<String> order = new ArrayList<>();
      private final Map<String, Object> extraOptions = new HashMap<>();

      // TODO(grantland): Move out of State
      private boolean trace;

      // Query Caching
      private CachePolicy cachePolicy = CachePolicy.IGNORE_CACHE;
      private long maxCacheAge = Long.MAX_VALUE; // 292 million years should be enough not to cause issues

      // LDS
      private boolean isFromLocalDatastore = false;
      private String pinName;
      private boolean ignoreACLs;

      public Builder(String className) {
        this.className = className;
      }

      public Builder(Class<T> subclass) {
        this(getSubclassingController().getClassName(subclass));
      }

      public Builder(State state) {
        className = state.className();
        where.putAll(state.constraints());
        includes.addAll(state.includes());
        selectedKeys = state.selectedKeys() != null ? new HashSet(state.selectedKeys()) : null;
        limit = state.limit();
        skip = state.skip();
        order.addAll(state.order());
        extraOptions.putAll(state.extraOptions());
        trace = state.isTracingEnabled();
        cachePolicy = state.cachePolicy();
        maxCacheAge = state.maxCacheAge();
        isFromLocalDatastore = state.isFromLocalDatastore();
        pinName  = state.pinName();
        ignoreACLs = state.ignoreACLs();
      }

      public Builder(Builder<T> builder) {
        className = builder.className;
        where.putAll(builder.where);
        includes.addAll(builder.includes);
        selectedKeys = builder.selectedKeys != null ? new HashSet(builder.selectedKeys) : null;
        limit = builder.limit;
        skip = builder.skip;
        order.addAll(builder.order);
        extraOptions.putAll(builder.extraOptions);
        trace = builder.trace;
        cachePolicy = builder.cachePolicy;
        maxCacheAge = builder.maxCacheAge;
        isFromLocalDatastore = builder.isFromLocalDatastore;
        pinName  = builder.pinName;
        ignoreACLs = builder.ignoreACLs;
      }

      public String getClassName() {
        return className;
      }

      //region Where Constraints

      /**
       * Add a constraint to the query that requires a particular key's value to be equal to the
       * provided value.
       *
       * @param key
       *          The key to check.
       * @param value
       *          The value that the {@link ParseObject} must contain.
       * @return this, so you can chain this call.
       */
      // TODO(grantland): Add typing
      public Builder<T> whereEqualTo(String key, Object value) {
        where.put(key, value);
        return this;
      }

      // TODO(grantland): Convert mutable parameter to immutable t6941155
      public Builder<T> whereDoesNotMatchKeyInQuery(String key, String keyInQuery, Builder<?> builder) {
        Map<String, Object> condition = new HashMap<>();
        condition.put("key", keyInQuery);
        condition.put("query", builder);
        return addConditionInternal(key, "$dontSelect", Collections.unmodifiableMap(condition));
      }

      // TODO(grantland): Convert mutable parameter to immutable t6941155
      public Builder<T> whereMatchesKeyInQuery(String key, String keyInQuery, Builder<?> builder) {
        Map<String, Object> condition = new HashMap<>();
        condition.put("key", keyInQuery);
        condition.put("query", builder);
        return addConditionInternal(key, "$select", Collections.unmodifiableMap(new HashMap<>(condition)));
      }

      // TODO(grantland): Convert mutable parameter to immutable t6941155
      public Builder<T> whereDoesNotMatchQuery(String key, Builder<?> builder) {
        return addConditionInternal(key, "$notInQuery", builder);
      }

      // TODO(grantland): Convert mutable parameter to immutable t6941155
      public Builder<T> whereMatchesQuery(String key, Builder<?> builder) {
        return addConditionInternal(key, "$inQuery", builder);
      }

      public Builder<T> whereNear(String key, ParseGeoPoint point) {
        return addCondition(key, "$nearSphere", point);
      }

      public Builder<T> maxDistance(String key, double maxDistance) {
        return addCondition(key, "$maxDistance", maxDistance);
      }

      public Builder<T> whereWithin(String key, ParseGeoPoint southwest, ParseGeoPoint northeast) {
        List<Object> array = new ArrayList<>();
        array.add(southwest);
        array.add(northeast);
        Map<String, List<Object>> dictionary = new HashMap<>();
        dictionary.put("$box", array);
        return addCondition(key, "$within", dictionary);
      }

<<<<<<< HEAD
      public Builder<T> whereGeoWithin(String key, List<ParseGeoPoint> points) {
        Map<String, List<ParseGeoPoint>> dictionary = new HashMap<>();
        dictionary.put("$polygon", points);
        return addCondition(key, "$geoWithin", dictionary);
=======
      public Builder<T> whereGeoIntersects(String key, ParseGeoPoint point) {
        Map<String, ParseGeoPoint> dictionary = new HashMap<>();
        dictionary.put("$point", point);
        return addCondition(key, "$geoIntersects", dictionary);
>>>>>>> 351d54bb
      }

      public Builder<T> addCondition(String key, String condition,
          Collection<? extends Object> value) {
        return addConditionInternal(key, condition, Collections.unmodifiableCollection(value));
      }

      // TODO(grantland): Add typing
      public Builder<T> addCondition(String key, String condition, Object value) {
        return addConditionInternal(key, condition, value);
      }

      // Helper for condition queries.
      private Builder<T> addConditionInternal(String key, String condition, Object value) {
        KeyConstraints whereValue = null;

        // Check if we already have some of a condition
        if (where.containsKey(key)) {
          Object existingValue = where.get(key);
          if (existingValue instanceof KeyConstraints) {
            whereValue = (KeyConstraints) existingValue;
          }
        }
        if (whereValue == null) {
          whereValue = new KeyConstraints();
        }

        whereValue.put(condition, value);

        where.put(key, whereValue);
        return this;
      }

      // Used by ParseRelation
      /* package */ Builder<T> whereRelatedTo(ParseObject parent, String key) {
        where.put("$relatedTo", new RelationConstraint(key, parent));
        return this;
      }

      /**
       * Add a constraint that a require matches any one of an array of {@code ParseQuery}s.
       * <p/>
       * The {@code ParseQuery}s passed cannot have any orders, skips, or limits set.
       *
       * @param constraints
       *          The array of queries to or
       *
       * @return this, so you can chain this call.
       */
      private Builder<T> whereSatifiesAnyOf(List<QueryConstraints> constraints) {
        where.put("$or", constraints);
        return this;
      }

      // Used by getInBackground
      /* package */ Builder<T> whereObjectIdEquals(String objectId) {
        where.clear();
        where.put("objectId", objectId);
        return this;
      }

      // Used by clear
      /* package */ Builder<T> clear(String key) {
        where.remove(key);
        return this;
      }

      //endregion

      //region Order

      private Builder<T> setOrder(String key) {
        order.clear();
        order.add(key);
        return this;
      }

      private Builder<T> addOrder(String key) {
        order.add(key);
        return this;
      }

      /**
       * Sorts the results in ascending order by the given key.
       *
       * @param key
       *          The key to order by.
       * @return this, so you can chain this call.
       */
      public Builder<T> orderByAscending(String key) {
        return setOrder(key);
      }

      /**
       * Also sorts the results in ascending order by the given key.
       * <p/>
       * The previous sort keys have precedence over this key.
       *
       * @param key
       *          The key to order by
       * @return this, so you can chain this call.
       */
      public Builder<T> addAscendingOrder(String key) {
        return addOrder(key);
      }

      /**
       * Sorts the results in descending order by the given key.
       *
       * @param key
       *          The key to order by.
       * @return this, so you can chain this call.
       */
      public Builder<T> orderByDescending(String key) {
        return setOrder(String.format("-%s", key));
      }

      /**
       * Also sorts the results in descending order by the given key.
       * <p/>
       * The previous sort keys have precedence over this key.
       *
       * @param key
       *          The key to order by
       * @return this, so you can chain this call.
       */
      public Builder<T> addDescendingOrder(String key) {
        return addOrder(String.format("-%s", key));
      }

      //endregion

      //region Includes

      /**
       * Include nested {@link ParseObject}s for the provided key.
       * <p/>
       * You can use dot notation to specify which fields in the included object that are also fetched.
       *
       * @param key
       *          The key that should be included.
       * @return this, so you can chain this call.
       */
      public Builder<T> include(String key) {
        includes.add(key);
        return this;
      }

      //endregion

      /**
       * Restrict the fields of returned {@link ParseObject}s to only include the provided keys.
       * <p/>
       * If this is called multiple times, then all of the keys specified in each of the calls will be
       * included.
       * <p/>
       * <strong>Note:</strong> This option will be ignored when querying from the local datastore. This
       * is done since all the keys will be in memory anyway and there will be no performance gain from
       * removing them.
       *
       * @param keys
       *          The set of keys to include in the result.
       * @return this, so you can chain this call.
       */
      public Builder<T> selectKeys(Collection<String> keys) {
        if (selectedKeys == null) {
          selectedKeys = new HashSet<>();
        }
        selectedKeys.addAll(keys);
        return this;
      }

      public int getLimit() {
        return limit;
      }

      public Builder<T> setLimit(int limit) {
        this.limit = limit;
        return this;
      }

      public int getSkip() {
        return skip;
      }

      public Builder<T> setSkip(int skip) {
        this.skip = skip;
        return this;
      }

      // Used by ParseRelation
      /* package */ Builder<T> redirectClassNameForKey(String key) {
        extraOptions.put("redirectClassNameForKey", key);
        return this;
      }

      public Builder<T> setTracingEnabled(boolean trace) {
        this.trace = trace;
        return this;
      }

      public CachePolicy getCachePolicy() {
        throwIfLDSEnabled();
        return cachePolicy;
      }

      public Builder<T> setCachePolicy(CachePolicy cachePolicy) {
        throwIfLDSEnabled();
        this.cachePolicy = cachePolicy;
        return this;
      }

      public long getMaxCacheAge() {
        throwIfLDSEnabled();
        return maxCacheAge;
      }

      public Builder<T> setMaxCacheAge(long maxCacheAge) {
        throwIfLDSEnabled();
        this.maxCacheAge = maxCacheAge;
        return this;
      }

      public boolean isFromNetwork() {
        throwIfLDSDisabled();
        return !isFromLocalDatastore;
      }

      public Builder<T> fromNetwork() {
        throwIfLDSDisabled();
        isFromLocalDatastore = false;
        pinName = null;
        return this;
      }

      public Builder<T> fromLocalDatastore() {
        return fromPin(null);
      }

      public boolean isFromLocalDatstore() {
        return isFromLocalDatastore;
      }

      public Builder<T> fromPin() {
        return fromPin(ParseObject.DEFAULT_PIN);
      }

      public Builder<T> fromPin(String pinName) {
        throwIfLDSDisabled();
        isFromLocalDatastore = true;
        this.pinName = pinName;
        return this;
      }

      public Builder<T> ignoreACLs() {
        throwIfLDSDisabled();
        ignoreACLs = true;
        return this;
      }

      public State<T> build() {
        if (!isFromLocalDatastore && ignoreACLs) {
          throw new IllegalStateException("`ignoreACLs` cannot be combined with network queries");
        }
        return new State<>(this);
      }
    }

    private final String className;
    private final QueryConstraints where;
    private final Set<String> include;
    private final Set<String> selectedKeys;
    private final int limit;
    private final int skip;
    private final List<String> order;
    private final Map<String, Object> extraOptions;

    // TODO(grantland): Move out of State
    private final boolean trace;

    // Query Caching
    private final CachePolicy cachePolicy;
    private final long maxCacheAge;

    // LDS
    private final boolean isFromLocalDatastore;
    private final String pinName;
    private final boolean ignoreACLs;

    private State(Builder<T> builder) {
      className = builder.className;
      where = new QueryConstraints(builder.where);
      include = Collections.unmodifiableSet(new HashSet<>(builder.includes));
      selectedKeys = builder.selectedKeys != null
          ? Collections.unmodifiableSet(new HashSet<>(builder.selectedKeys))
          : null;
      limit = builder.limit;
      skip = builder.skip;
      order = Collections.unmodifiableList(new ArrayList<>(builder.order));
      extraOptions = Collections.unmodifiableMap(new HashMap<>(builder.extraOptions));

      trace = builder.trace;

      cachePolicy = builder.cachePolicy;
      maxCacheAge = builder.maxCacheAge;

      isFromLocalDatastore = builder.isFromLocalDatastore;
      pinName = builder.pinName;
      ignoreACLs = builder.ignoreACLs;
    }

    public String className() {
      return className;
    }

    public QueryConstraints constraints() {
      return where;
    }

    public Set<String> includes() {
      return include;
    }

    public Set<String> selectedKeys() {
      return selectedKeys;
    }

    public int limit() {
      return limit;
    }

    public int skip() {
      return skip;
    }

    public List<String> order() {
      return order;
    }

    public Map<String, Object> extraOptions() {
      return extraOptions;
    }

    public boolean isTracingEnabled() {
      return trace;
    }

    public CachePolicy cachePolicy() {
      return cachePolicy;
    }

    public long maxCacheAge() {
      return maxCacheAge;
    }

    public boolean isFromLocalDatastore() {
      return isFromLocalDatastore;
    }

    public String pinName() {
      return pinName;
    }

    public boolean ignoreACLs() {
      return ignoreACLs;
    }

    // Returns the query in JSON REST format for subqueries
    /* package */ JSONObject toJSON(ParseEncoder encoder) {
      JSONObject params = new JSONObject();

      try {
        params.put("className", className);
        params.put("where", encoder.encode(where));

        if (limit >= 0) {
          params.put("limit", limit);
        }
        if (skip > 0) {
          params.put("skip", skip);
        }
        if (!order.isEmpty()) {
          params.put("order", ParseTextUtils.join(",", order));
        }
        if (!include.isEmpty()) {
          params.put("include", ParseTextUtils.join(",", include));
        }
        if (selectedKeys != null) {
          params.put("fields", ParseTextUtils.join(",", selectedKeys));
        }
        if (trace) {
          params.put("trace", 1);
        }

        for (String key : extraOptions.keySet()) {
          params.put(key, encoder.encode(extraOptions.get(key)));
        }
      } catch (JSONException e) {
        throw new RuntimeException(e);
      }

      return params;
    }

    @Override
    public String toString() {
      return String.format(Locale.US, "%s[className=%s, where=%s, include=%s, " +
              "selectedKeys=%s, limit=%s, skip=%s, order=%s, extraOptions=%s, " +
              "cachePolicy=%s, maxCacheAge=%s, " +
              "trace=%s]",
          getClass().getName(),
          className,
          where,
          include,
          selectedKeys,
          limit,
          skip,
          order,
          extraOptions,
          cachePolicy,
          maxCacheAge,
          trace);
    }
  }


  private final State.Builder<T> builder;
  private ParseUser user;

  // Just like ParseFile
  private Set<TaskCompletionSource<?>> currentTasks = Collections.synchronizedSet(
      new HashSet<TaskCompletionSource<?>>());

  /**
   * Constructs a query for a {@link ParseObject} subclass type. A default query with no further
   * parameters will retrieve all {@link ParseObject}s of the provided class.
   *
   * @param subclass
   *          The {@link ParseObject} subclass type to retrieve.
   */
  public ParseQuery(Class<T> subclass) {
    this(getSubclassingController().getClassName(subclass));
  }

  /**
   * Constructs a query. A default query with no further parameters will retrieve all
   * {@link ParseObject}s of the provided class.
   *
   * @param theClassName
   *          The name of the class to retrieve {@link ParseObject}s for.
   */
  public ParseQuery(String theClassName) {
    this(new State.Builder<T>(theClassName));
  }

  /**
   * Constructs a copy of {@code query};
   *
   * @param query
   *          The query to copy.
   */
  public ParseQuery(ParseQuery<T> query) {
    this(new State.Builder<>(query.getBuilder()));
    user = query.user;
  }

  /* package */ ParseQuery(State.Builder<T> builder) {
    this.builder = builder;
  }

  /* package */ State.Builder<T> getBuilder() {
    return builder;
  }

  /**
   * Sets the user to be used for this query.
   *
   *
   * The query will use the user if set, otherwise it will read the current user.
   */
  /* package for tests */ ParseQuery<T> setUser(ParseUser user) {
    this.user = user;
    return this;
  }

  /**
   * Returns the user used for the query. This user is used to filter results based on ACLs on the
   * target objects. Can be {@code null} if the there is no current user or {@link #ignoreACLs} is
   * enabled.
   */
  /* package for tests */ Task<ParseUser> getUserAsync(State<T> state) {
    if (state.ignoreACLs()) {
      return Task.forResult(null);
    }
    if (user != null) {
      return Task.forResult(user);
    }
    return ParseUser.getCurrentUserAsync();
  }

  /**
   * Cancels the current network request(s) (if any is running).
   */
  //TODO (grantland): Deprecate and replace with CancellationTokens
  public void cancel() {
    Set<TaskCompletionSource<?>> tasks = new HashSet<>(currentTasks);
    for (TaskCompletionSource<?> tcs : tasks) {
      tcs.trySetCancelled();
    }
    currentTasks.removeAll(tasks);
  }

  public boolean isRunning() {
    return currentTasks.size() > 0;
  }

  /**
   * Retrieves a list of {@link ParseObject}s that satisfy this query.
   * <p/>
   * @return A list of all {@link ParseObject}s obeying the conditions set in this query.
   * @throws ParseException
   *           Throws a {@link ParseException} if no object is found.
   *
   * @see ParseException#OBJECT_NOT_FOUND
   */
  public List<T> find() throws ParseException {
    return ParseTaskUtils.wait(findInBackground());
  }

  /**
   * Retrieves at most one {@link ParseObject} that satisfies this query.
   * <p/>
   * <strong>Note:</strong>This mutates the {@code ParseQuery}.
   *
   * @return A {@link ParseObject} obeying the conditions set in this query.
   * @throws ParseException
   *           Throws a {@link ParseException} if no object is found.
   *
   * @see ParseException#OBJECT_NOT_FOUND
   */
  public T getFirst() throws ParseException {
    return ParseTaskUtils.wait(getFirstInBackground());
  }

  /**
   * Change the caching policy of this query.
   * <p/>
   * Unsupported when Local Datastore is enabled.
   *
   * @return this, so you can chain this call.
   *
   * @see ParseQuery#fromLocalDatastore()
   * @see ParseQuery#fromPin()
   * @see ParseQuery#fromPin(String)
   */
  public ParseQuery<T> setCachePolicy(CachePolicy newCachePolicy) {
    builder.setCachePolicy(newCachePolicy);
    return this;
  }

  /**
   * @return the caching policy.
   */
  public CachePolicy getCachePolicy() {
    return builder.getCachePolicy();
  }

  /**
   * Change the source of this query to the server.
   * <p/>
   * Requires Local Datastore to be enabled.
   *
   * @return this, so you can chain this call.
   *
   * @see ParseQuery#setCachePolicy(CachePolicy)
   */
  public ParseQuery<T> fromNetwork() {
    builder.fromNetwork();
    return this;
  }

  /* package */ boolean isFromNetwork() {
    return builder.isFromNetwork();
  }

  /**
   * Change the source of this query to all pinned objects.
   * <p/>
   * Requires Local Datastore to be enabled.
   *
   * @return this, so you can chain this call.
   *
   * @see ParseQuery#setCachePolicy(CachePolicy)
   */
  public ParseQuery<T> fromLocalDatastore() {
    builder.fromLocalDatastore();
    return this;
  }

  /**
   * Change the source of this query to the default group of pinned objects.
   * <p/>
   * Requires Local Datastore to be enabled.
   *
   * @return this, so you can chain this call.
   *
   * @see ParseObject#DEFAULT_PIN
   * @see ParseQuery#setCachePolicy(CachePolicy)
   */
  public ParseQuery<T> fromPin() {
    builder.fromPin();
    return this;
  }

  /**
   * Change the source of this query to a specific group of pinned objects.
   * <p/>
   * Requires Local Datastore to be enabled.
   *
   * @param name
   *          the pinned group
   * @return this, so you can chain this call.
   *
   * @see ParseQuery#setCachePolicy(CachePolicy)
   */
  public ParseQuery<T> fromPin(String name) {
    builder.fromPin(name);
    return this;
  }

  /**
   * Ignore ACLs when querying from the Local Datastore.
   * <p/>
   * This is particularly useful when querying for objects with Role based ACLs set on them.
   *
   * @return this, so you can chain this call.
   */
  public ParseQuery<T> ignoreACLs() {
    builder.ignoreACLs();
    return this;
  }

  /**
   * Sets the maximum age of cached data that will be considered in this query.
   *
   * @return this, so you can chain this call.
   */
  public ParseQuery<T> setMaxCacheAge(long maxAgeInMilliseconds) {
    builder.setMaxCacheAge(maxAgeInMilliseconds);
    return this;
  }

  /**
   * Gets the maximum age of cached data that will be considered in this query. The returned value
   * is in milliseconds
   */
  public long getMaxCacheAge() {
    return builder.getMaxCacheAge();
  }


  /**
   * Wraps the runnable operation and keeps it in sync with the given tcs, so we know how many
   * operations are running (currentTasks.size()) and can cancel them.
   */
  private <TResult> Task<TResult> perform(Callable<Task<TResult>> runnable, final TaskCompletionSource<?> tcs) {
    currentTasks.add(tcs);

    Task<TResult> task;
    try {
      task = runnable.call();
    } catch (Exception e) {
      task = Task.forError(e);
    }
    return task.continueWithTask(new Continuation<TResult, Task<TResult>>() {
      @Override
      public Task<TResult> then(Task<TResult> task) throws Exception {
        tcs.trySetResult(null); // release
        currentTasks.remove(tcs);
        return task;
      }
    });
  }

  /**
   * Retrieves a list of {@link ParseObject}s that satisfy this query from the source in a
   * background thread.
   * <p/>
   * This is preferable to using {@link #find()}, unless your code is already running in a
   * background thread.
   *
   * @return A {@link Task} that will be resolved when the find has completed.
   */
  public Task<List<T>> findInBackground() {
    return findAsync(builder.build());
  }

  /**
   * Retrieves a list of {@link ParseObject}s that satisfy this query from the source in a
   * background thread.
   * <p/>
   * This is preferable to using {@link #find()}, unless your code is already running in a
   * background thread.
   *
   * @param callback
   *          callback.done(objectList, e) is called when the find completes.
   */
  public void findInBackground(final FindCallback<T> callback) {
    final State<T> state = builder.build();

    final Task<List<T>> task;
    if (state.cachePolicy() != CachePolicy.CACHE_THEN_NETWORK ||
        state.isFromLocalDatastore()) {
      task = findAsync(state);
    } else {
      task = doCacheThenNetwork(state, callback, new CacheThenNetworkCallable<T, Task<List<T>>>() {
        @Override
        public Task<List<T>> call(State<T> state, ParseUser user, Task<Void> cancellationToken) {
          return findAsync(state, user, cancellationToken);
        }
      });
    }
    ParseTaskUtils.callbackOnMainThreadAsync(task, callback);
  }

  private Task<List<T>> findAsync(final State<T> state) {
    final TaskCompletionSource<Void> tcs = new TaskCompletionSource<>();
    return perform(new Callable<Task<List<T>>>() {
      @Override
      public Task<List<T>> call() throws Exception {
        return getUserAsync(state).onSuccessTask(new Continuation<ParseUser, Task<List<T>>>() {
          @Override
          public Task<List<T>> then(Task<ParseUser> task) throws Exception {
            final ParseUser user = task.getResult();
            return findAsync(state, user, tcs.getTask());
          }
        });
      }
    }, tcs);
  }

  /* package */ Task<List<T>> findAsync(State<T> state, ParseUser user, Task<Void> cancellationToken) {
    return ParseQuery.getQueryController().findAsync(state, user, cancellationToken);
  }

  /**
   * Retrieves at most one {@link ParseObject} that satisfies this query from the source in a
   * background thread.
   * <p/>
   * This is preferable to using {@link #getFirst()}, unless your code is already running in a
   * background thread.
   * <p/>
   * <strong>Note:</strong>This mutates the {@code ParseQuery}.
   *
   * @return A {@link Task} that will be resolved when the get has completed.
   */
  public Task<T> getFirstInBackground() {
    final State<T> state = builder.setLimit(1)
        .build();
    return getFirstAsync(state);
  }

  /**
   * Retrieves at most one {@link ParseObject} that satisfies this query from the source in a
   * background thread.
   * <p/>
   * This is preferable to using {@link #getFirst()}, unless your code is already running in a
   * background thread.
   * <p/>
   * <strong>Note:</strong>This mutates the {@code ParseQuery}.
   *
   * @param callback
   *          callback.done(object, e) is called when the find completes.
   */
  public void getFirstInBackground(final GetCallback<T> callback) {
    final State<T> state = builder.setLimit(1)
        .build();

    final Task<T> task;
    if (state.cachePolicy() != CachePolicy.CACHE_THEN_NETWORK ||
        state.isFromLocalDatastore()) {
      task = getFirstAsync(state);
    } else {
      task = doCacheThenNetwork(state, callback, new CacheThenNetworkCallable<T, Task<T>>() {
        @Override
        public Task<T> call(State<T> state, ParseUser user, Task<Void> cancellationToken) {
          return getFirstAsync(state, user, cancellationToken);
        }
      });
    }
    ParseTaskUtils.callbackOnMainThreadAsync(task, callback);
  }

  private Task<T> getFirstAsync(final State<T> state) {
    final TaskCompletionSource<Void> tcs = new TaskCompletionSource<>();
    return perform(new Callable<Task<T>>() {
      @Override
      public Task<T> call() throws Exception {
        return getUserAsync(state).onSuccessTask(new Continuation<ParseUser, Task<T>>() {
          @Override
          public Task<T> then(Task<ParseUser> task) throws Exception {
            final ParseUser user = task.getResult();
            return getFirstAsync(state, user, tcs.getTask());
          }
        });
      }
    }, tcs);
  }

  private Task<T> getFirstAsync(State<T> state, ParseUser user, Task<Void> cancellationToken) {
    return ParseQuery.getQueryController().getFirstAsync(state, user, cancellationToken);
  }

  /**
   * Counts the number of objects that match this query. This does not use caching.
   *
   * @throws ParseException
   *           Throws an exception when the network connection fails or when the query is invalid.
   */
  public int count() throws ParseException {
    return ParseTaskUtils.wait(countInBackground());
  }

  /**
   * Counts the number of objects that match this query in a background thread. This does not use
   * caching.
   *
   * @return A {@link Task} that will be resolved when the count has completed.
   */
  public Task<Integer> countInBackground() {
    State.Builder<T> copy = new State.Builder<>(builder);
    final State<T> state = copy.setLimit(0).build();
    return countAsync(state);
  }

  /**
   * Counts the number of objects that match this query in a background thread. This does not use
   * caching.
   *
   * @param callback
   *          callback.done(count, e) will be called when the count completes.
   */
  public void countInBackground(final CountCallback callback) {
    State.Builder<T> copy = new State.Builder<>(builder);
    final State<T> state = copy.setLimit(0).build();

    // Hack to workaround CountCallback's non-uniform signature.
    final ParseCallback2<Integer, ParseException> c = callback != null
        ? new ParseCallback2<Integer, ParseException>() {
            @Override
            public void done(Integer integer, ParseException e) {
              callback.done(e == null ? integer : -1, e);
            }
          }
        : null;

    final Task<Integer> task;
    if (state.cachePolicy() != CachePolicy.CACHE_THEN_NETWORK ||
        state.isFromLocalDatastore()) {
      task = countAsync(state);
    } else {
      task = doCacheThenNetwork(state, c, new CacheThenNetworkCallable<T, Task<Integer>>() {
        @Override
        public Task<Integer> call(State<T> state, ParseUser user, Task<Void> cancellationToken) {
          return countAsync(state, user, cancellationToken);
        }
      });
    }
    ParseTaskUtils.callbackOnMainThreadAsync(task, c);
  }

  private Task<Integer> countAsync(final State<T> state) {
    final TaskCompletionSource<Void> tcs = new TaskCompletionSource<>();
    return perform(new Callable<Task<Integer>>() {
      @Override
      public Task<Integer> call() throws Exception {
        return getUserAsync(state).onSuccessTask(new Continuation<ParseUser, Task<Integer>>() {
          @Override
          public Task<Integer> then(Task<ParseUser> task) throws Exception {
            final ParseUser user = task.getResult();
            return countAsync(state, user, tcs.getTask());
          }
        });
      }
    }, tcs);
  }

  private Task<Integer> countAsync(State<T> state, ParseUser user, Task<Void> cancellationToken) {
    return ParseQuery.getQueryController().countAsync(state, user, cancellationToken);
  }

  /**
   * Constructs a {@link ParseObject} whose id is already known by fetching data from the source.
   * <p/>
   * <strong>Note:</strong>This mutates the {@code ParseQuery}.
   *
   * @param objectId
   *          Object id of the {@link ParseObject} to fetch.
   * @throws ParseException
   *           Throws an exception when there is no such object or when the network connection
   *           fails.
   *
   * @see ParseException#OBJECT_NOT_FOUND
   */
  public T get(final String objectId) throws ParseException {
    return ParseTaskUtils.wait(getInBackground(objectId));
  }

  /**
   * Returns whether or not this query has a cached result.
   */
  //TODO (grantland): should be done Async since it does disk i/o & calls through to current user
  public boolean hasCachedResult() {
    throwIfLDSEnabled();

    // TODO(grantland): Is there a more efficient way to accomplish this rather than building a
    // new state just to check it's cacheKey?
    State<T> state = builder.build();

    ParseUser user = null;
    try {
      user = ParseTaskUtils.wait(getUserAsync(state));
    } catch (ParseException e) {
      // do nothing
    }
    String sessionToken = user != null ? user.getSessionToken() : null;

    /*
     * TODO: Once the count queries are cached, only return false when both queries miss in the
     * cache.
     */
    String raw = ParseKeyValueCache.loadFromKeyValueCache(
        ParseRESTQueryCommand.findCommand(state, sessionToken).getCacheKey(), state.maxCacheAge()
    );
    return raw != null;
  }

  /**
   * Removes the previously cached result for this query, forcing the next find() to hit the
   * network. If there is no cached result for this query, then this is a no-op.
   */
  //TODO (grantland): should be done Async since it does disk i/o & calls through to current user
  public void clearCachedResult() {
    throwIfLDSEnabled();

    // TODO(grantland): Is there a more efficient way to accomplish this rather than building a
    // new state just to check it's cacheKey?
    State<T> state = builder.build();

    ParseUser user = null;
    try {
      user = ParseTaskUtils.wait(getUserAsync(state));
    } catch (ParseException e) {
      // do nothing
    }
    String sessionToken = user != null ? user.getSessionToken() : null;

    // TODO: Once the count queries are cached, handle the cached results of the count query.
    ParseKeyValueCache.clearFromKeyValueCache(
        ParseRESTQueryCommand.findCommand(state, sessionToken).getCacheKey()
    );
  }

  /**
   * Clears the cached result for all queries.
   */
  public static void clearAllCachedResults() {
    throwIfLDSEnabled();

    ParseKeyValueCache.clearKeyValueCacheDir();
  }

  /**
   * Constructs a {@link ParseObject} whose id is already known by fetching data from the source in a
   * background thread. This does not use caching.
   * <p/>
   * This is preferable to using the {@link ParseObject#createWithoutData(String, String)}, unless
   * your code is already running in a background thread.
   *
   * @param objectId
   *          Object id of the {@link ParseObject} to fetch.
   *
   * @return A {@link Task} that is resolved when the fetch completes.
   */
  // TODO(grantland): Why is this an instance method? Shouldn't this just be a static method since
  // other parameters don't even make sense here?
  // We'll need to add a version with CancellationToken if we do.
  public Task<T> getInBackground(final String objectId) {
    final State<T> state = builder.setSkip(-1)
        .whereObjectIdEquals(objectId)
        .build();
    return getFirstAsync(state);
  }

  /**
   * Constructs a {@link ParseObject} whose id is already known by fetching data from the source in
   * a background thread. This does not use caching.
   * <p/>
   * This is preferable to using the {@link ParseObject#createWithoutData(String, String)}, unless
   * your code is already running in a background thread.
   *
   * @param objectId
   *          Object id of the {@link ParseObject} to fetch.
   * @param callback
   *          callback.done(object, e) will be called when the fetch completes.
   */
  // TODO(grantland): Why is this an instance method? Shouldn't this just be a static method since
  // other parameters don't even make sense here?
  // We'll need to add a version with CancellationToken if we do.
  public void getInBackground(final String objectId, final GetCallback<T> callback) {
    final State<T> state = builder.setSkip(-1)
        .whereObjectIdEquals(objectId)
        .build();

    final Task<T> task;
    if (state.cachePolicy() != CachePolicy.CACHE_THEN_NETWORK ||
        state.isFromLocalDatastore()) {
      task = getFirstAsync(state);
    } else {
      task = doCacheThenNetwork(state, callback, new CacheThenNetworkCallable<T, Task<T>>() {
        @Override
        public Task<T> call(State<T> state, ParseUser user, Task<Void> cancellationToken) {
          return getFirstAsync(state, user, cancellationToken);
        }
      });
    }
    ParseTaskUtils.callbackOnMainThreadAsync(task, callback);
  }

  //region CACHE_THEN_NETWORK

  /**
   * Helper method for CACHE_THEN_NETWORK.
   *
   * Serially executes the {@code delegate} once in cache with the {@code} callback and then returns
   * a task for the execution of the second {@code delegate} execution on the network for the caller
   * to callback on.
   */
  private <TResult> Task<TResult> doCacheThenNetwork(
      final ParseQuery.State<T> state,
      final ParseCallback2<TResult, ParseException> callback,
      final CacheThenNetworkCallable<T, Task<TResult>> delegate) {

    final TaskCompletionSource<Void> tcs = new TaskCompletionSource<>();
    return perform(new Callable<Task<TResult>>() {
      @Override
      public Task<TResult> call() throws Exception {
        return getUserAsync(state).onSuccessTask(new Continuation<ParseUser, Task<TResult>>() {
          @Override
          public Task<TResult> then(Task<ParseUser> task) throws Exception {
            final ParseUser user = task.getResult();
            final State<T> cacheState = new State.Builder<T>(state)
                .setCachePolicy(CachePolicy.CACHE_ONLY)
                .build();
            final State<T> networkState = new State.Builder<T>(state)
                .setCachePolicy(CachePolicy.NETWORK_ONLY)
                .build();

            Task<TResult> executionTask = delegate.call(cacheState, user, tcs.getTask());
            executionTask = ParseTaskUtils.callbackOnMainThreadAsync(executionTask, callback);
            return executionTask.continueWithTask(new Continuation<TResult, Task<TResult>>() {
              @Override
              public Task<TResult> then(Task<TResult> task) throws Exception {
                if (task.isCancelled()) {
                  return task;
                }
                return delegate.call(networkState, user, tcs.getTask());
              }
            });
          }
        });
      }
    }, tcs);
  }

  private interface CacheThenNetworkCallable<T extends ParseObject, TResult> {
    TResult call(ParseQuery.State<T> state, ParseUser user, Task<Void> cancellationToken);
  }

  //endregion

  /**
   * Add a constraint to the query that requires a particular key's value to be equal to the
   * provided value.
   *
   * @param key
   *          The key to check.
   * @param value
   *          The value that the {@link ParseObject} must contain.
   * @return this, so you can chain this call.
   */
  public ParseQuery<T> whereEqualTo(String key, Object value) {
    builder.whereEqualTo(key, value);
    return this;
  }

  /**
   * Add a constraint to the query that requires a particular key's value to be less than the
   * provided value.
   *
   * @param key
   *          The key to check.
   * @param value
   *          The value that provides an upper bound.
   * @return this, so you can chain this call.
   */
  public ParseQuery<T> whereLessThan(String key, Object value) {
    builder.addCondition(key, "$lt", value);
    return this;
  }

  /**
   * Add a constraint to the query that requires a particular key's value to be not equal to the
   * provided value.
   *
   * @param key
   *          The key to check.
   * @param value
   *          The value that must not be equalled.
   * @return this, so you can chain this call.
   */
  public ParseQuery<T> whereNotEqualTo(String key, Object value) {
    builder.addCondition(key, "$ne", value);
    return this;
  }

  /**
   * Add a constraint to the query that requires a particular key's value to be greater than the
   * provided value.
   *
   * @param key
   *          The key to check.
   * @param value
   *          The value that provides an lower bound.
   * @return this, so you can chain this call.
   */
  public ParseQuery<T> whereGreaterThan(String key, Object value) {
    builder.addCondition(key, "$gt", value);
    return this;
  }

  /**
   * Add a constraint to the query that requires a particular key's value to be less than or equal
   * to the provided value.
   *
   * @param key
   *          The key to check.
   * @param value
   *          The value that provides an upper bound.
   * @return this, so you can chain this call.
   */
  public ParseQuery<T> whereLessThanOrEqualTo(String key, Object value) {
    builder.addCondition(key, "$lte", value);
    return this;
  }

  /**
   * Add a constraint to the query that requires a particular key's value to be greater than or
   * equal to the provided value.
   *
   * @param key
   *          The key to check.
   * @param value
   *          The value that provides an lower bound.
   * @return this, so you can chain this call.
   */
  public ParseQuery<T> whereGreaterThanOrEqualTo(String key, Object value) {
    builder.addCondition(key, "$gte", value);
    return this;
  }

  /**
   * Add a constraint to the query that requires a particular key's value to be contained in the
   * provided list of values.
   *
   * @param key
   *          The key to check.
   * @param values
   *          The values that will match.
   * @return this, so you can chain this call.
   */
  public ParseQuery<T> whereContainedIn(String key, Collection<? extends Object> values) {
    builder.addCondition(key, "$in", values);
    return this;
  }

  /**
   * Add a constraint to the query that requires a particular key's value match another
   * {@code ParseQuery}.
   * <p/>
   * This only works on keys whose values are {@link ParseObject}s or lists of {@link ParseObject}s.
   * Add a constraint to the query that requires a particular key's value to contain every one of
   * the provided list of values.
   *
   * @param key
   *          The key to check. This key's value must be an array.
   * @param values
   *          The values that will match.
   * @return this, so you can chain this call.
   */
  public ParseQuery<T> whereContainsAll(String key, Collection<?> values) {
    builder.addCondition(key, "$all", values);
    return this;
  }

  /**
   * Add a constraint to the query that requires a particular key's value match another
   * {@code ParseQuery}.
   * <p/>
   * This only works on keys whose values are {@link ParseObject}s or lists of {@link ParseObject}s.
   *
   * @param key
   *          The key to check.
   * @param query
   *          The query that the value should match
   * @return this, so you can chain this call.
   */
  public ParseQuery<T> whereMatchesQuery(String key, ParseQuery<?> query) {
    builder.whereMatchesQuery(key, query.getBuilder());
    return this;
  }

  /**
   * Add a constraint to the query that requires a particular key's value does not match another
   * {@code ParseQuery}.
   * <p/>
   * This only works on keys whose values are {@link ParseObject}s or lists of {@link ParseObject}s.
   *
   * @param key
   *          The key to check.
   * @param query
   *          The query that the value should not match
   * @return this, so you can chain this call.
   */
  public ParseQuery<T> whereDoesNotMatchQuery(String key, ParseQuery<?> query) {
    builder.whereDoesNotMatchQuery(key, query.getBuilder());
    return this;
  }

  /**
   * Add a constraint to the query that requires a particular key's value matches a value for a key
   * in the results of another {@code ParseQuery}.
   *
   * @param key
   *          The key whose value is being checked
   * @param keyInQuery
   *          The key in the objects from the sub query to look in
   * @param query
   *          The sub query to run
   * @return this, so you can chain this call.
   */
  public ParseQuery<T> whereMatchesKeyInQuery(String key, String keyInQuery, ParseQuery<?> query) {
    builder.whereMatchesKeyInQuery(key, keyInQuery, query.getBuilder());
    return this;
  }

  /**
   * Add a constraint to the query that requires a particular key's value does not match any value
   * for a key in the results of another {@code ParseQuery}.
   *
   * @param key
   *          The key whose value is being checked and excluded
   * @param keyInQuery
   *          The key in the objects from the sub query to look in
   * @param query
   *          The sub query to run
   * @return this, so you can chain this call.
   */
  public ParseQuery<T> whereDoesNotMatchKeyInQuery(String key, String keyInQuery,
      ParseQuery<?> query) {
    builder.whereDoesNotMatchKeyInQuery(key, keyInQuery, query.getBuilder());
    return this;
  }

  /**
   * Add a constraint to the query that requires a particular key's value not be contained in the
   * provided list of values.
   *
   * @param key
   *          The key to check.
   * @param values
   *          The values that will not match.
   * @return this, so you can chain this call.
   */
  public ParseQuery<T> whereNotContainedIn(String key, Collection<? extends Object> values) {
    builder.addCondition(key, "$nin", values);
    return this;
  }

  /**
   * Add a proximity based constraint for finding objects with key point values near the point
   * given.
   *
   * @param key
   *          The key that the {@link ParseGeoPoint} is stored in.
   * @param point
   *          The reference {@link ParseGeoPoint} that is used.
   * @return this, so you can chain this call.
   */
  public ParseQuery<T> whereNear(String key, ParseGeoPoint point) {
    builder.whereNear(key, point);
    return this;
  }

  /**
   * Add a proximity based constraint for finding objects with key point values near the point given
   * and within the maximum distance given.
   * <p/>
   * Radius of earth used is {@code 3958.8} miles.
   *
   * @param key
   *          The key that the {@link ParseGeoPoint} is stored in.
   * @param point
   *          The reference {@link ParseGeoPoint} that is used.
   * @param maxDistance
   *          Maximum distance (in miles) of results to return.
   * @return this, so you can chain this call.
   */
  public ParseQuery<T> whereWithinMiles(String key, ParseGeoPoint point, double maxDistance) {
    return whereWithinRadians(key, point, maxDistance / ParseGeoPoint.EARTH_MEAN_RADIUS_MILE);
  }

  /**
   * Add a proximity based constraint for finding objects with key point values near the point given
   * and within the maximum distance given.
   * <p/>
   * Radius of earth used is {@code 6371.0} kilometers.
   *
   * @param key
   *          The key that the {@link ParseGeoPoint} is stored in.
   * @param point
   *          The reference {@link ParseGeoPoint} that is used.
   * @param maxDistance
   *          Maximum distance (in kilometers) of results to return.
   * @return this, so you can chain this call.
   */
  public ParseQuery<T> whereWithinKilometers(String key, ParseGeoPoint point, double maxDistance) {
    return whereWithinRadians(key, point, maxDistance / ParseGeoPoint.EARTH_MEAN_RADIUS_KM);
  }

  /**
   * Add a proximity based constraint for finding objects with key point values near the point given
   * and within the maximum distance given.
   *
   * @param key
   *          The key that the {@link ParseGeoPoint} is stored in.
   * @param point
   *          The reference {@link ParseGeoPoint} that is used.
   * @param maxDistance
   *          Maximum distance (in radians) of results to return.
   * @return this, so you can chain this call.
   */
  public ParseQuery<T> whereWithinRadians(String key, ParseGeoPoint point, double maxDistance) {
    builder.whereNear(key, point)
        .maxDistance(key, maxDistance);
    return this;
  }

  /**
   * Add a constraint to the query that requires a particular key's coordinates be contained within
   * a given rectangular geographic bounding box.
   *
   * @param key
   *          The key to be constrained.
   * @param southwest
   *          The lower-left inclusive corner of the box.
   * @param northeast
   *          The upper-right inclusive corner of the box.
   * @return this, so you can chain this call.
   */
  public ParseQuery<T> whereWithinGeoBox(
      String key, ParseGeoPoint southwest, ParseGeoPoint northeast) {
    builder.whereWithin(key, southwest, northeast);
    return this;
  }

  /**
<<<<<<< HEAD
   * Adds a constraint to the query that requires a particular key's
   * coordinates be contained within and on the bounds of a given polygon.
   * Supports closed and open (last point is connected to first) paths
   *
   * Polygon must have at least 3 points
   *
   * @param key
   *          The key to be constrained.
   * @param points
   *          Array of ParseGeoPoint
   * @return this, so you can chain this call.
   */
  public ParseQuery<T> whereWithinPolygon(
          String key, List<ParseGeoPoint> points) {
    builder.whereGeoWithin(key, points);
    return this;
  }
=======
   * Add a constraint to the query that requires a particular key's
   * coordinates that contains a {@link ParseGeoPoint}s
   *
   * (Requires parse-server@2.6.0)
   *
   * @param key
   *          The key to be constrained.
   * @param point
   *          ParseGeoPoint
   * @return this, so you can chain this call.
   */
  public ParseQuery<T> wherePolygonContains(String key, ParseGeoPoint point) {
    builder.whereGeoIntersects(key, point);
    return this;
  }

>>>>>>> 351d54bb
  /**
   * Add a regular expression constraint for finding string values that match the provided regular
   * expression.
   * <p/>
   * This may be slow for large datasets.
   *
   * @param key
   *          The key that the string to match is stored in.
   * @param regex
   *          The regular expression pattern to match.
   * @return this, so you can chain this call.
   */
  public ParseQuery<T> whereMatches(String key, String regex) {
    builder.addCondition(key, "$regex", regex);
    return this;
  }

  /**
   * Add a regular expression constraint for finding string values that match the provided regular
   * expression.
   * <p/>
   * This may be slow for large datasets.
   *
   * @param key
   *          The key that the string to match is stored in.
   * @param regex
   *          The regular expression pattern to match.
   * @param modifiers
   *          Any of the following supported PCRE modifiers:<br>
   *          <code>i</code> - Case insensitive search<br>
   *          <code>m</code> - Search across multiple lines of input<br>
   * @return this, so you can chain this call.
   */
  public ParseQuery<T> whereMatches(String key, String regex, String modifiers) {
    builder.addCondition(key, "$regex", regex);
    if (modifiers.length() != 0) {
      builder.addCondition(key, "$options", modifiers);
    }
    return this;
  }

  /**
   * Add a constraint for finding string values that contain a provided string.
   * <p/>
   * This will be slow for large datasets.
   *
   * @param key
   *          The key that the string to match is stored in.
   * @param substring
   *          The substring that the value must contain.
   * @return this, so you can chain this call.
   */
  public ParseQuery<T> whereContains(String key, String substring) {
    String regex = Pattern.quote(substring);
    whereMatches(key, regex);
    return this;
  }

  /**
   * Add a constraint for finding string values that start with a provided string.
   * <p/>
   * This query will use the backend index, so it will be fast even for large datasets.
   *
   * @param key
   *          The key that the string to match is stored in.
   * @param prefix
   *          The substring that the value must start with.
   * @return this, so you can chain this call.
   */
  public ParseQuery<T> whereStartsWith(String key, String prefix) {
    String regex = "^" + Pattern.quote(prefix);
    whereMatches(key, regex);
    return this;
  }

  /**
   * Add a constraint for finding string values that end with a provided string.
   * <p/>
   * This will be slow for large datasets.
   *
   * @param key
   *          The key that the string to match is stored in.
   * @param suffix
   *          The substring that the value must end with.
   * @return this, so you can chain this call.
   */
  public ParseQuery<T> whereEndsWith(String key, String suffix) {
    String regex = Pattern.quote(suffix) + "$";
    whereMatches(key, regex);
    return this;
  }

  /**
   * Include nested {@link ParseObject}s for the provided key.
   * <p/>
   * You can use dot notation to specify which fields in the included object that are also fetched.
   *
   * @param key
   *          The key that should be included.
   * @return this, so you can chain this call.
   */
  public ParseQuery<T> include(String key) {
    builder.include(key);
    return this;
  }

  /**
   * Restrict the fields of returned {@link ParseObject}s to only include the provided keys.
   * <p/>
   * If this is called multiple times, then all of the keys specified in each of the calls will be
   * included.
   * <p/>
   * <strong>Note:</strong> This option will be ignored when querying from the local datastore. This
   * is done since all the keys will be in memory anyway and there will be no performance gain from
   * removing them.
   *
   * @param keys
   *          The set of keys to include in the result.
   * @return this, so you can chain this call.
   */
  public ParseQuery<T> selectKeys(Collection<String> keys) {
    builder.selectKeys(keys);
    return this;
  }

  /**
   * Add a constraint for finding objects that contain the given key.
   *
   * @param key
   *          The key that should exist.
   *
   * @return this, so you can chain this call.
   */
  public ParseQuery<T> whereExists(String key) {
    builder.addCondition(key, "$exists", true);
    return this;
  }

  /**
   * Add a constraint for finding objects that do not contain a given key.
   *
   * @param key
   *          The key that should not exist
   *
   * @return this, so you can chain this call.
   */
  public ParseQuery<T> whereDoesNotExist(String key) {
    builder.addCondition(key, "$exists", false);
    return this;
  }

  /**
   * Sorts the results in ascending order by the given key.
   *
   * @param key
   *          The key to order by.
   * @return this, so you can chain this call.
   */
  public ParseQuery<T> orderByAscending(String key) {
    builder.orderByAscending(key);
    return this;
  }

  /**
   * Also sorts the results in ascending order by the given key.
   * <p/>
   * The previous sort keys have precedence over this key.
   *
   * @param key
   *          The key to order by
   * @return this, so you can chain this call.
   */
  public ParseQuery<T> addAscendingOrder(String key) {
    builder.addAscendingOrder(key);
    return this;
  }

  /**
   * Sorts the results in descending order by the given key.
   *
   * @param key
   *          The key to order by.
   * @return this, so you can chain this call.
   */
  public ParseQuery<T> orderByDescending(String key) {
    builder.orderByDescending(key);
    return this;
  }

  /**
   * Also sorts the results in descending order by the given key.
   * <p/>
   * The previous sort keys have precedence over this key.
   *
   * @param key
   *          The key to order by
   * @return this, so you can chain this call.
   */
  public ParseQuery<T> addDescendingOrder(String key) {
    builder.addDescendingOrder(key);
    return this;
  }

  /**
   * Controls the maximum number of results that are returned.
   * <p/>
   * Setting a negative limit denotes retrieval without a limit. The default limit is {@code 100},
   * with a maximum of {@code 1000} results being returned at a time.
   *
   * @param newLimit The new limit.
   * @return this, so you can chain this call.
   */
  public ParseQuery<T> setLimit(int newLimit) {
    builder.setLimit(newLimit);
    return this;
  }

  /**
   * Accessor for the limit.
   */
  public int getLimit() {
    return builder.getLimit();
  }

  /**
   * Controls the number of results to skip before returning any results.
   * <p/>
   * This is useful for pagination. Default is to skip zero results.
   *
   * @param newSkip The new skip
   * @return this, so you can chain this call.
   */
  public ParseQuery<T> setSkip(int newSkip) {
    builder.setSkip(newSkip);
    return this;
  }

  /**
   * Accessor for the skip value.
   */
  public int getSkip() {
    return builder.getSkip();
  }

  /**
   * Accessor for the class name.
   */
  public String getClassName() {
    return builder.getClassName();
  }

  /**
   * Clears constraints related to the given key, if any was set previously.
   * Order, includes and selected keys are not affected by this operation.
   *
   * @param key key to be cleared from current constraints.
   * @return this, so you can chain this call.
   */
  public ParseQuery<T> clear(String key) {
    builder.clear(key);
    return this;
  }

  /**
   * Turn on performance tracing of finds.
   * <p/>
   * If performance tracing is already turned on this does nothing. In general you don't need to call trace.
   *
   * @return this, so you can chain this call.
   */
  public ParseQuery<T> setTrace(boolean shouldTrace) {
    builder.setTracingEnabled(shouldTrace);
    return this;
  }
}<|MERGE_RESOLUTION|>--- conflicted
+++ resolved
@@ -468,17 +468,16 @@
         return addCondition(key, "$within", dictionary);
       }
 
-<<<<<<< HEAD
       public Builder<T> whereGeoWithin(String key, List<ParseGeoPoint> points) {
         Map<String, List<ParseGeoPoint>> dictionary = new HashMap<>();
         dictionary.put("$polygon", points);
         return addCondition(key, "$geoWithin", dictionary);
-=======
+      }
+      
       public Builder<T> whereGeoIntersects(String key, ParseGeoPoint point) {
         Map<String, ParseGeoPoint> dictionary = new HashMap<>();
         dictionary.put("$point", point);
         return addCondition(key, "$geoIntersects", dictionary);
->>>>>>> 351d54bb
       }
 
       public Builder<T> addCondition(String key, String condition,
@@ -952,7 +951,7 @@
   /* package */ State.Builder<T> getBuilder() {
     return builder;
   }
-
+  
   /**
    * Sets the user to be used for this query.
    *
@@ -1856,7 +1855,6 @@
   }
 
   /**
-<<<<<<< HEAD
    * Adds a constraint to the query that requires a particular key's
    * coordinates be contained within and on the bounds of a given polygon.
    * Supports closed and open (last point is connected to first) paths
@@ -1874,7 +1872,7 @@
     builder.whereGeoWithin(key, points);
     return this;
   }
-=======
+  /**
    * Add a constraint to the query that requires a particular key's
    * coordinates that contains a {@link ParseGeoPoint}s
    *
@@ -1891,7 +1889,6 @@
     return this;
   }
 
->>>>>>> 351d54bb
   /**
    * Add a regular expression constraint for finding string values that match the provided regular
    * expression.
